--- conflicted
+++ resolved
@@ -1116,11 +1116,7 @@
 
 
 __major__   = 0
-<<<<<<< HEAD
-__minor__   = 97
-=======
 __minor__   = 98
->>>>>>> ca13b8ff
 __smp__     = get_param_info()['Threads'][2] > 1
 __version__ = '.'.join([str(__major__), str(__minor__), 'SMP' if __smp__ else ''])
 
