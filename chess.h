/*
 * Sturddle Chess Engine (C) 2022 Cristi Vlasceanu
 * --------------------------------------------------------------------------
 * This program is free software: you can redistribute it and/or modify
 * it under the terms of the GNU General Public License as published by
 * the Free Software Foundation, either version 3 of the License, or
 * (at your option) any later version.
 *
 * This program is distributed in the hope that it will be useful,
 * but WITHOUT ANY WARRANTY; without even the implied warranty of
 * MERCHANTABILITY or FITNESS FOR A PARTICULAR PURPOSE.  See the
 * GNU General Public License for more details.
 *
 * You should have received a copy of the GNU General Public License
 * along with this program.  If not, see <http://www.gnu.org/licenses/>.
 * --------------------------------------------------------------------------
 * Third-party files included in this project are subject to copyright
 * and licensed as stated in their respective header notes.
 *--------------------------------------------------------------------------
 */
#pragma once
/*
 * Core Chess support data structures and routines.
 *
 * Parts inspired and ported from python-chess (C) Niklas Fiekas
 * https://python-chess.readthedocs.io/en/latest/
*/
#include <array>
#include <cmath>
#include <cstdint>
#include <functional>
#include <utility>
#include <string>
#include <type_traits>
#include <vector>
#if _MSC_VER
#include <intrin.h>
#pragma intrinsic(_BitScanForward64)
#pragma intrinsic(_BitScanReverse64)
#pragma warning(disable: 4146)
#endif
#include "common.h"

#include "attack_tables.h"
#include "libpopcnt.h"

#if USE_MAGIC_BITS
#include "magic_bits.hpp"
extern const magic_bits::Attacks magic_bits_attacks;
#endif /* USE_MAGIC_BITS */

#include "tables.h"

#if !defined (M_E)
static constexpr auto M_E = 2.718281828459045;
#endif

constexpr int SIGN[] = { -1, 1 };

namespace chess
{
    using Bitboard = uint64_t;

    using AttackMasks = std::array<Bitboard, 64>;
    using RaysRow = std::array<chess::Bitboard, 64>;
    using Rays = std::array<RaysRow, 64>;

    constexpr Bitboard BB_ALL = ~0ULL;
    constexpr Bitboard BB_EMPTY = 0ULL;
    constexpr Bitboard BB_CENTER = (0x3ULL << 35) | (0x3ULL << 27);

    extern AttackMasks BB_DIAG_MASKS, BB_FILE_MASKS, BB_RANK_MASKS;

    template<std::size_t... I>
    static constexpr std::array<uint64_t, sizeof ... (I)> bb_squares(std::index_sequence<I...>)
    {
        return { 1ULL << I ... };
    }

    static constexpr auto BB_SQUARES = bb_squares(std::make_index_sequence<64>{});

    static constexpr Bitboard BB_LIGHT_SQUARES = 0x55aa55aa55aa55aaULL;
    static constexpr Bitboard BB_DARK_SQUARES  = 0xaa55aa55aa55aa55ULL;

    extern Bitboard BB_KING_ATTACKS[64];
    extern Bitboard BB_KNIGHT_ATTACKS[64];
    extern Bitboard BB_PAWN_ATTACKS[2][64];

    template<int N> struct Rank
    {
        static constexpr uint64_t mask = 0xffULL << (8 * N);
    };

    constexpr Bitboard BB_RANK_1 = Rank<0>::mask;
    constexpr Bitboard BB_RANK_2 = Rank<1>::mask;
    constexpr Bitboard BB_RANK_3 = Rank<2>::mask;
    constexpr Bitboard BB_RANK_4 = Rank<3>::mask;
    constexpr Bitboard BB_RANK_5 = Rank<4>::mask;
    constexpr Bitboard BB_RANK_6 = Rank<5>::mask;
    constexpr Bitboard BB_RANK_7 = Rank<6>::mask;
    constexpr Bitboard BB_RANK_8 = Rank<7>::mask;


    constexpr Bitboard BB_RANKS[8] = {
        BB_RANK_1,
        BB_RANK_2,
        BB_RANK_3,
        BB_RANK_4,
        BB_RANK_5,
        BB_RANK_6,
        BB_RANK_7,
        BB_RANK_8,
    };

    constexpr Bitboard BB_BACKRANKS[2] = { BB_RANK_8, BB_RANK_1 };


    template<int N> struct File
    {
        static constexpr uint64_t mask = 0x0101010101010101ULL << N;
    };


    constexpr Bitboard BB_FILE_A = File<0>::mask;
    constexpr Bitboard BB_FILE_B = File<1>::mask;
    constexpr Bitboard BB_FILE_C = File<2>::mask;
    constexpr Bitboard BB_FILE_D = File<3>::mask;
    constexpr Bitboard BB_FILE_E = File<4>::mask;
    constexpr Bitboard BB_FILE_F = File<5>::mask;
    constexpr Bitboard BB_FILE_G = File<6>::mask;
    constexpr Bitboard BB_FILE_H = File<7>::mask;


    constexpr Bitboard BB_FILES[8] = {
        BB_FILE_A,
        BB_FILE_B,
        BB_FILE_C,
        BB_FILE_D,
        BB_FILE_E,
        BB_FILE_F,
        BB_FILE_G,
        BB_FILE_H,
    };

    constexpr Bitboard bb_neighbour_files_mask[8] = {
        BB_FILE_B,
        BB_FILE_A | BB_FILE_C,
        BB_FILE_B | BB_FILE_D,
        BB_FILE_C | BB_FILE_E,
        BB_FILE_D | BB_FILE_F,
        BB_FILE_E | BB_FILE_G,
        BB_FILE_F | BB_FILE_H,
        BB_FILE_G
    };


    /* Quadrants */
    constexpr Bitboard BB_NW = 0x0F0F0F0F00000000ULL;
    constexpr Bitboard BB_NE = 0xF0F0F0F000000000ULL;
    constexpr Bitboard BB_SW = 0x0F0F0F0FULL;
    constexpr Bitboard BB_SE = 0xF0F0F0F0ULL;

    constexpr Bitboard BB_QUANDRANTS[4] = { BB_NW, BB_NE, BB_SW, BB_SE, };

    constexpr Bitboard BB_PASSED[2] = {
        /* BB_RANK_4 | */ BB_RANK_3 | BB_RANK_2,
        /* BB_RANK_5 | */ BB_RANK_6 | BB_RANK_7
    };

    extern Rays BB_RAYS;

    enum PieceType : int8_t
    {
        NONE = 0,
        PAWN = 1,
        KNIGHT = 2,
        BISHOP = 3,
        ROOK = 4,
        QUEEN = 5,
        KING = 6,
    };

    INLINE bool operator !(PieceType type) { return type == PieceType::NONE; }


    constexpr PieceType PIECES[6] =
    {
        PieceType::PAWN,
        PieceType::KNIGHT,
        PieceType::BISHOP,
        PieceType::ROOK,
        PieceType::QUEEN,
        PieceType::KING,
    };

    constexpr const char* PIECE_SYMBOL[] = { "", "p", "n", "b", "r", "q", "k" };

    enum Color : int8_t
    {
        BLACK = 0,
        WHITE = 1,
    };

    INLINE constexpr Color operator !(Color color)
    {
        return static_cast<Color>(!static_cast<bool>(color));
    }

    INLINE void flip(Color& color)
    {
        color = !color;
    }


    enum Square : int8_t
    {
        A1, B1, C1, D1, E1, F1, G1, H1,
        A2, B2, C2, D2, E2, F2, G2, H2,
        A3, B3, C3, D3, E3, F3, G3, H3,
        A4, B4, C4, D4, E4, F4, G4, H4,
        A5, B5, C5, D5, E5, F5, G5, H5,
        A6, B6, C6, D6, E6, F6, G6, H6,
        A7, B7, C7, D7, E7, F7, G7, H7,
        A8, B8, C8, D8, E8, F8, G8, H8,

        UNDEFINED = -1,
    };

#if 1
  #define DEFAULT_MOBILITY_WEIGHTS { 0, 3, 2, 7, 1, 3, 2 }
#else
  /* do not include pawns in mobility evals */
  #define DEFAULT_MOBILITY_WEIGHTS { 0, 0, 2, 7, 1, 3, 2 }
#endif

#if MOBILITY_TUNING_ENABLED
    extern int MOBILITY[7];
#else
    static constexpr int MOBILITY[7] = DEFAULT_MOBILITY_WEIGHTS;
#endif

    /* Piece values */
    constexpr int WEIGHT[] = { 0, 100, 325, 325, 500, 975, 20000 };


    /*
     * BitBoard and Square utilities
     */

    INLINE int popcount(uint64_t u)
    {
        /* Evals break if results are converted to unsigned! */
        return int(popcnt64(u));
    }


    INLINE int msb(uint64_t v)
    {
        ASSERT(v);
#if _MSC_VER
        unsigned long index = 0;

        _BitScanReverse64(&index, v);
        return int(index);

#elif (__GNUC__)
        return (63 - __builtin_clzll(v));
#else
        int r = 0;
        while (v >>= 1)
            ++r;
        return r;
#endif /* !__GNUC__ */
    }


    INLINE int lsb(uint64_t u)
    {
        ASSERT(u);
#if (__GNUC__)
        return __builtin_ctzll(u);

#elif (_MSC_VER)
        unsigned long index = 0;

        _BitScanForward64(&index, u);
        return int(index);
#else
    #error "unsupported"
#endif /* _MSC_VER */
    }


    std::vector<int> scan_forward(Bitboard);


    INLINE constexpr int square_file(int square)
    {
        return square & 7;
    }

    INLINE constexpr int square_rank(int square)
    {
        return square >> 3;
    }

    INLINE int square_distance(int a, int b)
    {
        return std::max(abs(square_file(a) - square_file(b)), abs(square_rank(a) - square_rank(b)));
    }

    /*
     * https://www.chessprogramming.org/Flipping_Mirroring_and_Rotating
     */
    INLINE constexpr int square_mirror(int square)
    {
        return square ^ 0x38;
    }

    std::string square_name(Square);


    template<typename F> constexpr void for_each_square(Bitboard bb, F f)
    {
        while (bb)
        {
            auto i = msb(bb);
            bb &= ~(1ULL << i);

            f(static_cast<Square>(i));
        }
    }


    template<typename T, typename F> constexpr T for_each_square_r(Bitboard bb, F f)
    {
        while (bb)
        {
            const auto temp = bb & -bb;

            if (auto r = f(static_cast<Square>(lsb(bb))))
                return r;

            bb ^= temp;
        }
        return T();
    }


    /*
     * https://www.chessprogramming.org/Traversing_Subsets_of_a_Set
     */
    template<typename F> void for_each_subset(Bitboard mask, F f)
    {
        auto subset = BB_EMPTY;
        while (true)
        {
            f(subset);
            subset = (subset - mask) & mask;
            if (subset == 0)
                break;
        }
    }


    struct State;

    uint64_t zobrist_hash(const State& state);


    /* Move representation */
    class BaseMove
    {
        Square _from_square = Square::UNDEFINED;
        Square _to_square = Square::UNDEFINED;
        PieceType _promotion = PieceType::NONE;

    public:
        BaseMove() = default;
        BaseMove(Square from, Square to, PieceType promo) noexcept
            : _from_square(from)
            , _to_square(to)
            , _promotion(promo)
        {}

        INLINE constexpr Square to_square() const
        {
            return _to_square;
        }

        INLINE constexpr Square from_square() const
        {
            return _from_square;
        }

        constexpr PieceType promotion() const
        {
            return _promotion;
        }

        constexpr bool is_equal(const BaseMove& other) const
        {
            return _from_square == other._from_square
                && _to_square == other._to_square
                && _promotion == other._promotion;
        }

        std::string uci() const;

        explicit operator bool() const
        {
            return !is_none();
        }

        bool is_none() const
        {
            bool none = (_from_square == _to_square);

            ASSERT(none || (_from_square != UNDEFINED && _to_square != UNDEFINED));
            return none;
        }
    };


    INLINE std::ostream& operator <<(std::ostream& out, const BaseMove& move)
    {
        return out << move.uci();
    }


    struct Move : public BaseMove
    {
    public:
        Move() = default;
        Move(const Move&) = default;
        Move& operator=(const Move&) = default;

        Move(Square from, Square to, PieceType promo = PieceType::NONE) noexcept
            : BaseMove(from, to, promo)
        {
        }

        Move(const BaseMove& base) : BaseMove(base)
        {
        }

        /* group id, for move ordering */
        int8_t  _group = ::search::MoveOrder::UNORDERED_MOVES;
        float   _score = 0;         /* sort score, for move ordering */
        State*  _state = nullptr;   /* state of the board after the move */
    };


    INLINE bool operator==(const BaseMove& lhs, const BaseMove& rhs)
    {
        return lhs.is_equal(rhs);
    }

    INLINE bool operator!=(const BaseMove& lhs, const BaseMove& rhs)
    {
        return !lhs.is_equal(rhs);
    }


#if HAVE_INT128

    INLINE void swap(Move& lhs, Move& rhs)
    {
        using int128_t = __int128;
        static_assert(sizeof(Move) == sizeof(int128_t), "expect sizeof(Move)==16");

        int128_t* x = reinterpret_cast<int128_t*>(&lhs);
        int128_t* y = reinterpret_cast<int128_t*>(&rhs);

        *x = *x ^ *y;
        *y = *x ^ *y;
        *x = *x ^ *y;
    }

#endif /* HAVE_INT128 */


    using MovesList = std::vector<Move>;


    INLINE constexpr int square_index(int i, chess::Color color)
    {
        return square_indices[color][i];
    }


    INLINE const int (&select_piece_square_table(bool endgame, PieceType pt))[64]
    {
        if (endgame && pt == PieceType::KING)
            return ENDGAME_KING_SQUARE_TABLE;

        return SQUARE_TABLE[pt];
    }


    /* A position on the chessboard represented as a collection of bitboards. */
    struct Position
    {
        union
        {
            struct
            {
                Bitboard black;
                Bitboard white;
            };
            Bitboard _occupied_co[2] = {0, 0};
        };

        union
        {
            struct
            {
                Bitboard pawns;
                Bitboard knights;
                Bitboard bishops;
                Bitboard rooks;
                Bitboard queens;
                Bitboard kings;
            };
            Bitboard _pieces[6] = { 0 };
        };

        PieceType _piece_types[64] = { PieceType::NONE };

        /* Get the bitboard of squares attacked from a given square */
        Bitboard attacks_mask(Square, Bitboard occupied) const;

        INLINE Bitboard attackers_mask(Color color, Square square, Bitboard occupied) const
        {
            const auto attackers = attacker_pieces_mask(color, square, occupied)
                | (kings & BB_KING_ATTACKS[square])
                | (pawns & BB_PAWN_ATTACKS[!color][square]);

            return attackers & occupied_co(color);
        }

        /*
         * Get the bitboard of squares attacked from a given square
         * by pieces other than pawns and kings.
         */
        INLINE Bitboard attacker_pieces_mask(Color color, Square square, Bitboard occupied_mask) const
        {
    #if USE_MAGIC_BITS
<<<<<<< HEAD
=======
        #if 0
>>>>>>> ca13b8ff
            const auto bishop_attacks = magic_bits_attacks.Bishop(occupied_mask, square);
            const auto rook_attacks = magic_bits_attacks.Rook(occupied_mask, square);

            const auto attackers = (knights & BB_KNIGHT_ATTACKS[square])
                | (bishops & bishop_attacks)
                | (rooks & rook_attacks)
                | (queens & (bishop_attacks | rook_attacks));
<<<<<<< HEAD
=======
        #else
            auto attackers = (knights & BB_KNIGHT_ATTACKS[square]);

            if (const auto queens_and_rooks = queens | rooks)
                attackers |= queens_and_rooks & magic_bits_attacks.Rook(occupied_mask, square);

            if (const auto queens_and_bishops = queens | bishops)
                attackers |= queens_and_bishops & magic_bits_attacks.Bishop(occupied_mask, square);
        #endif /* 0 */
>>>>>>> ca13b8ff
    #else
            auto attackers = (knights & BB_KNIGHT_ATTACKS[square]);

            if (const auto queens_and_rooks = queens | rooks)
            {
                const auto rank_pieces = BB_RANK_MASKS[square] & occupied_mask;
                const auto file_pieces = BB_FILE_MASKS[square] & occupied_mask;

                attackers |=
                    (queens_and_rooks & BB_RANK_ATTACKS.get(square, rank_pieces)) |
                    (queens_and_rooks & BB_FILE_ATTACKS.get(square, file_pieces));
            }

            if (const auto queens_and_bishops = queens | bishops)
            {
                const auto diag_pieces = BB_DIAG_MASKS[square] & occupied_mask;
                attackers |= (queens_and_bishops & BB_DIAG_ATTACKS.get(square, diag_pieces));
            }
    #endif /* !USE_MAGIC_BITS */

            return attackers & occupied_co(color);
        }

        INLINE Bitboard checkers_mask(Color turn) const
        {
            const auto king_square = king(turn);
            return attackers_mask(!turn, king_square, occupied());
        }

        INLINE Square king(Color color) const
        {
            const auto king_mask = occupied_co(color) & kings;
            /* there should always be a king */
            ASSERT(king_mask);

            return Square(msb(king_mask));
        }

        INLINE Bitboard kings_quarter(Color color) const
        {
            const auto king_mask = kings & occupied_co(color);
            for (auto quadrant : BB_QUANDRANTS)
                if (king_mask & quadrant)
                    return quadrant;

            return BB_EMPTY;
        }

        score_t eval_mobility() const;

        INLINE constexpr Bitboard occupied() const
        {
            return white | black;
        }

        INLINE constexpr Bitboard occupied_co(Color color) const
        {
            return _occupied_co[color];
        }

        INLINE PieceType _piece_type_at(Square square) const
        {
            const auto mask = BB_SQUARES[square];
            if ((occupied() & mask) == 0)
                return PieceType::NONE;
            if (pawns & mask)
                return PieceType::PAWN;
            if (knights & mask)
                return PieceType::KNIGHT;
            if (bishops & mask)
                return PieceType::BISHOP;
            if (rooks & mask)
                return PieceType::ROOK;
            if (queens & mask)
                return PieceType::QUEEN;
            return PieceType::KING;
        }

        INLINE Bitboard& pieces(PieceType piece_type)
        {
            return _pieces[piece_type - 1];
        }

        INLINE Bitboard pieces_mask(PieceType piece_type, Color color) const
        {
            return const_cast<Position*>(this)->pieces(piece_type) & occupied_co(color);
        }

        INLINE PieceType piece_type_at(Square square) const
        {
            ASSERT(_piece_types[square] == _piece_type_at(square));
            return _piece_types[square];
        }

        INLINE Color piece_color_at(Square square) const
        {
            constexpr Color colors[] = { BLACK, WHITE };

            const auto mask = BB_SQUARES[square];
            ASSERT(mask & occupied());
            return colors[(mask & white) != 0];
        }

        Bitboard pin_mask(Color, Square) const;
    };


    INLINE Bitboard Position::attacks_mask(Square square, Bitboard occupied) const
    {
        const auto bb_square = BB_SQUARES[square];

        if (bb_square & pawns)
        {
            const bool color = (bb_square & white) == bb_square;
            return BB_PAWN_ATTACKS[color][square];
        }
        else if (bb_square & knights)
        {
            return BB_KNIGHT_ATTACKS[square];
        }
        else if (bb_square & kings)
        {
            return BB_KING_ATTACKS[square];
        }
        else
        {
            Bitboard mask = 0;

    #if USE_MAGIC_BITS
            if ((bb_square & bishops) || (bb_square & queens))
                mask = magic_bits_attacks.Bishop(occupied, square);

            if ((bb_square & rooks) || (bb_square & queens))
                mask |= magic_bits_attacks.Rook(occupied, square);
    #else
            if ((bb_square & bishops) || (bb_square & queens))
            {
                mask = BB_DIAG_ATTACKS.get(square, BB_DIAG_MASKS[square] & occupied);
            }

            if ((bb_square & rooks) || (bb_square & queens))
            {
                mask |= BB_RANK_ATTACKS.get(square, BB_RANK_MASKS[square] & occupied) |
                        BB_FILE_ATTACKS.get(square, BB_FILE_MASKS[square] & occupied);
            }
    #endif /* !USE_MAGIC_BITS */
            return mask;
        }
    }


    INLINE Bitboard diagonal_attacks(Bitboard mask, Square square)
    {
#if USE_MAGIC_BITS
        return magic_bits_attacks.Bishop(mask, square);
#else
        return BB_DIAG_ATTACKS.get(square, mask);
#endif /* !USE_MAGIC_BITS */
    }


    INLINE Bitboard rank_and_file_attacks(Bitboard mask, Square square)
    {
#if USE_MAGIC_BITS
        return magic_bits_attacks.Rook(mask, square);
#else
        return BB_RANK_ATTACKS.get(square, mask) | BB_FILE_ATTACKS.get(square, mask);
#endif /* !USE_MAGIC_BITS */
    }


    INLINE Bitboard between(Square a, Square b)
    {
        const auto bb = BB_RAYS[a][b] & ((BB_ALL << a) ^ (BB_ALL << b));
        return bb & (bb - 1);
    }


    /*
     * If the square is pinned for the side of the given color, return the pin mask.
     * Otherwise return BB_ALL (so that the pinned piece's attacks can be restricted
     * to the direction of the pin).
     */
    INLINE Bitboard Position::pin_mask(Color color, Square square) const
    {
        const auto king_square = king(color);
        ASSERT(king_square >= 0);

        const auto square_mask = BB_SQUARES[square];
        const auto occupied = this->occupied();
        const auto theirs = this->occupied_co(!color);

        Bitboard result = BB_EMPTY;

        for (auto attacks:
            {
                std::make_pair(diagonal_attacks, bishops | queens),
                std::make_pair(rank_and_file_attacks, rooks | queens),
            })
        {
            auto rays = attacks.first(0, king_square);

            if (rays & square_mask)
            {
                const auto snipers = rays & attacks.second & theirs;

                result = for_each_square_r<Bitboard>(snipers, [&](Square sniper)
                {
                    if ((between(sniper, king_square) & (occupied | square_mask)) == square_mask)
                        return BB_RAYS[king_square][sniper];

                    return BB_EMPTY; /* lambda */
                });
                break;
            }
        }

        return result ? result : BB_ALL;
    }


    struct BoardPosition : public Position
    {
        Bitboard castling_rights = 0;
        uint8_t _padding[6] = { 0 };
        Square en_passant_square = UNDEFINED;
        Color turn = WHITE;

        bool equals(const BoardPosition& other) const
        {
            return this->black == other.black
                && this->white == other.white
                && this->pawns == other.pawns
                && this->knights == other.knights
                && this->bishops == other.bishops
                && this->rooks == other.rooks
                && this->queens == other.queens
                && this->kings == other.kings
                && this->castling_rights == other.castling_rights
                && this->en_passant_square == other.en_passant_square
                && this->turn == other.turn;
        }
    };

    static_assert(sizeof(BoardPosition) % 8 == 0, "8-byte alignment expected");

    INLINE bool operator==(const BoardPosition& lhs, const BoardPosition& rhs)
    {
        return lhs.equals(rhs);
    }

    INLINE bool operator!=(const BoardPosition& lhs, const BoardPosition& rhs)
    {
        return !lhs.equals(rhs);
    }


    namespace
    {
        template<int N> struct _exp {
            static constexpr double value = _exp<N-1>::value * M_E;
        };

        template<> struct _exp<0> {
            static constexpr double value = 1;
        };

        template<std::size_t... I>
        static constexpr std::array<double, sizeof ... (I)> _exp_table(std::index_sequence<I...>)
        {
            return { _exp<I>::value ... };
        }

        INLINE constexpr double _e(int x)
        {
            auto constexpr e = _exp_table(std::make_index_sequence<33>{});
            return x < 0 ? (1.0 / e[-x]) : e[x];
        }
    }

    INLINE constexpr double logistic(int x)
    {
        return 1 / (1.0 + _e(-x));
    }

    /*
     * https://www.chessprogramming.org/Tapered_Eval
     */
    INLINE constexpr double _interpolate(double pc, int midgame, int endgame)
    {
        ASSERT(pc >= 2);
        ASSERT(pc <= 32);

    #if 0
        /* linear, hockey stick */
        return pc <= ENDGAME_PIECE_COUNT
            ? endgame
            : midgame + (endgame - midgame) * double(32 - pc) / (32 - ENDGAME_PIECE_COUNT);
    #else
        /* sigmoid */
        return (endgame - midgame) * (1 - logistic((pc - 19) / 2)) + midgame;
    #endif
    }


#if TUNING_ENABLED || defined(TUNING_PARTIAL)
    INLINE constexpr double interpolate(int pc, int mg, int eg)
    {
        return _interpolate(pc, mg, eg);
    }
#else
    template<int MG, int EG> struct Interpolate
    {
        template<typename T, T... is>  static constexpr std::array<double, sizeof ...(is)>
        make_values(std::integer_sequence<T, is...> int_seq)
        {
            return { _interpolate(is, MG, EG)... };
        }

        static constexpr auto _value = make_values(std::make_index_sequence<33>{});

        static double value(int i) { return _value[i]; }
    };

    #define interpolate(pc, mg, eg) Interpolate<mg, eg>::value(pc)

#endif /* !TUNING_ENABLED */


    struct State : public BoardPosition
    {
        int capture_value = 0;
        int pushed_pawns_score = 0; /* ranks past the middle of the board */
        bool is_castle = false;

        PieceType promotion = PieceType::NONE;
        mutable score_t simple_score = 0; /* material and PST from white's POV */

        void apply_move(const BaseMove&);

        State clone() const
        {
            State state;
            clone_into(state);
            return state;
        }

        void clone_into(State&) const;

        int count_connected_pawns(Color, Bitboard mask = BB_ALL) const;
        int count_isolated_pawns(Color, Bitboard mask = BB_ALL) const;

        int diff_connected_rooks() const
        {
            return has_connected_rooks(WHITE) - has_connected_rooks(BLACK);
        }

        int diff_bishop_pairs() const;

        /* evaluate doubled pawns, from the white player's perspective */
        int diff_doubled_pawns() const;

        int diff_isolated_pawns(Bitboard mask = BB_ALL) const
        {
            return count_isolated_pawns(WHITE, mask) - count_isolated_pawns(BLACK, mask);
        }

        /* evaluate base score from the perspective of the side to play */
        template<bool EVAL_MOBILITY = true> score_t eval() const;

        score_t eval_material() const;

        /*
         * Evaluate material and piece-squares (i.e. excluding mobility)
         * from the white side's perspective
         */
        score_t eval_simple() const;

        uint64_t hash() const
        {
            if (_hash == 0)
                _hash = zobrist_hash(*this);

            return _hash;
        }

        void rehash() { _hash = 0; hash(); }

        INLINE bool has_connected_rooks(Color color) const
        {
            const auto rook_mask = rooks & occupied_co(color);
            const auto occupied = black | white;

            return for_each_square_r<bool>(rook_mask, [&](Square rook) {
                return attacks_mask(rook, occupied) & rook_mask;
            });
        }

        INLINE bool has_fork(Color color) const
        {
            const auto attacked = occupied_co(!color) & ~pawns;
            const auto occupied = black | white;

            return for_each_square_r<bool>(occupied_co(color) & (pawns | knights | bishops),
                [&](Square attacking_square) {
                    return popcount(attacks_mask(attacking_square, occupied) & attacked) > 1;
                });
        }

        bool has_insufficient_material(Color) const;

        bool is_capture(const BaseMove& move) const;
        bool is_castling(const BaseMove&) const;

        INLINE bool is_check() const { return is_check(this->turn); }

        INLINE bool is_check(Color color) const
        {
            if (_check[color] < 0)
                _check[color] = checkers_mask(color) != BB_EMPTY;

            return _check[color] > 0;
        }

        bool is_checkmate() const;

        bool is_endgame() const;
        bool is_en_passant(const BaseMove&) const;
        bool is_pinned(Color color) const;

        bool just_king_and_pawns(Color color) const
        {
            return (~(kings | pawns) & occupied_co(color)) == 0;
        }
        /* Side the move is down to just king and (maybe) pawns? */
        bool just_king_and_pawns() const
        {
            return just_king_and_pawns(turn);
        }

        int longest_pawn_sequence(Bitboard mask) const;
        Bitboard passed_pawns(Color, Bitboard mask = ~(BB_RANK_4 | BB_RANK_5)) const;

        const MovesList& generate_pseudo_legal_moves(
            MovesList&,
            Bitboard to_mask = BB_ALL,
            Bitboard from_mask = BB_ALL) const;

        /* perft */
        size_t make_pseudo_legal_moves(MovesList&) const;

        void generate_moves(MovesList& out, MovesList& buffer) const;

        void generate_castling_moves(MovesList& moves, Bitboard to_mask = BB_ALL) const;

        void eval_apply_delta(const BaseMove&, const State& previous);

        /* indirection point for future ideas (dynamic piece weights) */
        static INLINE constexpr int weight(PieceType piece_type)
        {
            return WEIGHT[piece_type];
        }

        mutable std::array<int, 2> _check = {-1, -1};
        mutable uint64_t _hash = 0;

    private:
        void ep_moves(MovesList& moves, Bitboard to_mask) const;

        /* evaluate the incremental change of a move */
        score_t eval_delta(Square from_square, Square to_square) const;

        PieceType remove_piece_at(Square);

        void set_piece_at(Square, PieceType, Color, PieceType promotion_type = PieceType::NONE);

        static bool is_endgame(const State&);

        enum : int8_t
        {
            ENDGAME_UNKNOWN = -1,
            ENDGAME_FALSE = 0,
            ENDGAME_TRUE = 1
        }
        mutable _endgame = ENDGAME_UNKNOWN;
    }; /* State */

    INLINE int score_pushed_pawns(const State& state, const BaseMove& move)
    {
        static constexpr int scores[2][8] = {
            { 0, 3, 2, 1, 0, 0, 0, 0 },
            { 0, 0, 0, 0, 1, 2, 3, 0 },
        };

        if (state.pawns & BB_SQUARES[move.to_square()])
        {
            return scores[!state.turn][square_rank(move.to_square())];
        }
        return 0;
    }


    INLINE void State::apply_move(const BaseMove& move)
    {
        ASSERT(move);
        ASSERT(piece_type_at(move.to_square()) != PieceType::KING);

        _check = { -1, -1 };

        this->capture_value = weight(piece_type_at(move.to_square()));
        this->promotion = move.promotion();

        const auto color = piece_color_at(move.from_square());

        if ((this->is_castle = is_castling(move)) == true)
        {
            const auto king_to_file = square_file(move.to_square());
            ASSERT(king_to_file == 2 || king_to_file == 6);

        #if 0
            Square rook_from_square = UNDEFINED, rook_to_square = UNDEFINED;
            if (king_to_file == 2)
            {
                rook_from_square = (color == WHITE ? A1 : A8);
                rook_to_square = (color == WHITE ? D1 : D8);
            }
            else
            {
                rook_from_square = (color == WHITE ? H1 : H8);
                rook_to_square = (color == WHITE ? F1 : F8);
            }
        #else
            static constexpr Square swap_squares[2][2][2] = {
                { { H8, H1 }, { F8, F1 } },
                { { A8, A1 }, { D8, D1 } },
            };
            const auto rook_from_square = swap_squares[king_to_file == 2][0][color];
            const auto rook_to_square = swap_squares[king_to_file == 2][1][color];
        #endif
            const auto piece_type = remove_piece_at(rook_from_square);
            ASSERT(piece_type == ROOK);

            ASSERT(piece_type_at(rook_to_square) == NONE);
            set_piece_at(rook_to_square, piece_type, color);
        }

        const auto piece_type = remove_piece_at(move.from_square());

        /* update castling rights */
        if (piece_type == PieceType::KING)
        {
            castling_rights &= ~BB_BACKRANKS[color];
        }
        castling_rights &= ~BB_SQUARES[move.from_square()] & ~BB_SQUARES[move.to_square()];

        /* save current en-passant square */
        const auto ep_square = en_passant_square;
        this->en_passant_square = Square::UNDEFINED; /* reset */

        if (piece_type == PieceType::PAWN)
        {
            const auto diff = move.to_square() - move.from_square();

            if (diff == 16 && square_rank(move.from_square()) == 1)
            {
                en_passant_square = Square(move.from_square() + 8);
            }
            else if (diff == -16 && square_rank(move.from_square()) == 6)
            {
                en_passant_square = Square(move.from_square() - 8);
            }
            else if (move.to_square() == ep_square && (abs(diff) == 7 || abs(diff) == 9) && !capture_value)
            {
                /* Remove pawns captured en passant. */
                remove_piece_at(Square(ep_square - 8 * SIGN[turn]));
                capture_value = weight(PieceType::PAWN);
            }
        }

        set_piece_at(move.to_square(), piece_type, color, move.promotion());
        flip(turn);

        pushed_pawns_score = score_pushed_pawns(*this, move);

        _endgame = ENDGAME_UNKNOWN; /* recalculate lazily */
        _hash = 0; /* invalidate */
    }


    INLINE void State::clone_into(State& state) const
    {
        state = *this;

        state.capture_value = 0;
        state.promotion = PieceType::NONE;
        state.simple_score = 0;
        state._check = {-1, -1};
        state._hash = 0;
        state._endgame = ENDGAME_UNKNOWN;
    }


    /*
     * Evaluate the incremental score change for a move
     */
    INLINE score_t State::eval_delta(Square from_square, Square to_square) const
    {
        const auto endgame = is_endgame();

        const auto color = piece_color_at(from_square);
        const auto i = square_index(from_square, color);
        const auto j = square_index(to_square, color);

        const auto& table = select_piece_square_table(endgame, piece_type_at(from_square));
        score_t delta = SIGN[color] * (table[j] - table[i]);

        /* capture? subtract the value of the captured piece */
        if (const auto type = piece_type_at(to_square))
        {
            ASSERT(type != PieceType::KING);

            int d = weight(type);

        #if 0
            const auto& table = select_piece_square_table(endgame, type);
        #else
            /* can't capture the king, no need to check for king's endgame table */
            const auto& table = SQUARE_TABLE[type];
        #endif

            ASSERT(piece_color_at(to_square) != color);

            /* subtract the piece-square value */
            d += table[square_index(to_square, !color)];

            delta -= SIGN[!color] * d; /* subtract weight of captured */
        }

        return delta;
    }


    INLINE score_t State::eval_simple() const
    {
        int score = 0;
        const auto endgame = is_endgame();

        for (auto color: {BLACK, WHITE})
        {
            const auto sign = SIGN[color];

            for (auto piece_type : PIECES)
            {
                const auto mask = pieces_mask(piece_type, color);
                score += sign * weight(piece_type) * popcount(mask);

                const auto& table = select_piece_square_table(endgame, piece_type);

                for_each_square(mask, [&](Square square) {
                    score += sign * table[square_index(square, color)];
                });
            }
        }

        return score;
    }


    /*
     * FIXME: doubled-up pawns are double counted as "connected" if there are pawns on
     * the adjacent files. OTOH doubled-up pawns with no paws on neighboring files will
     * EACH be considered "isolated" (which may violate the principle of orthogonality,
     * as doubled and tripled pawns are penalized via diff_doubled_pawns). An alternative
     * could be to count files with connected/isolated pawns instead.
     */
    INLINE int count_pawns(Bitboard pawns, Bitboard color_mask, Bitboard mask, bool connected)
    {
        int count = 0;

        for_each_square(pawns & color_mask & mask, [&](Square p) {
            const auto file_mask = bb_neighbour_files_mask[square_file(p)];

            count += bool(pawns & color_mask & file_mask) == connected;
        });
        return count;
    }


    INLINE int State::count_connected_pawns(Color color, Bitboard mask) const
    {
        return count_pawns(pawns, _occupied_co[color], mask, true);
    }


    INLINE int State::count_isolated_pawns(Color color, Bitboard mask) const
    {
        return count_pawns(pawns, _occupied_co[color], mask, false);
    }


    INLINE int State::diff_bishop_pairs() const
    {
        int count[] = { 0, 0 };

        if (popcount(bishops) == 3)
        {
            for (auto color : { BLACK, WHITE })
            {
                if (popcount(bishops & occupied_co(color)) == 2)
                {
                    count[color] = 1;
                    break;
                }
            }
        }
        return count[WHITE] - count[BLACK];
    }


    INLINE int State::diff_doubled_pawns() const
    {
        int count = 0;

        for (const auto& bb_file : BB_FILES)
        {
            for (auto color : { BLACK, WHITE })
            {
                auto n = popcount(pawns & bb_file & occupied_co(color));
                if (n > 1)
                {
                    count += SIGN[color] * (n - 1);
                }
            }
        }
        return count;
    }


    template<bool EVAL_MOBILITY> INLINE score_t State::eval() const
    {
        if (simple_score == 0)
            simple_score = eval_simple();

        auto value = simple_score;

        if constexpr(EVAL_MOBILITY)
        {
            if (!is_endgame())
                value += eval_mobility();
        }
        return value * SIGN[turn];
    }


    INLINE score_t State::eval_material() const
    {
        int score = 0;

        for (auto color: {BLACK, WHITE})
        {
            const auto sign = SIGN[color];

            for (auto piece_type : PIECES)
            {
                const auto mask = pieces_mask(piece_type, color);
                score += sign * weight(piece_type) * popcount(mask);
            }
        }
        return score;
    }


    /*
     * Apply incremental material and piece squares evaluation.
     */
    INLINE void State::eval_apply_delta(const BaseMove& move, const State& prev)
    {
        if (move.promotion()
            || prev.simple_score == 0
            || prev.is_castling(move)
            || prev.is_en_passant(move))
        {
            simple_score = 0; /* clear, eval() will recalculate */
        }
        else
        {
            simple_score = prev.simple_score + prev.eval_delta(move.from_square(), move.to_square());
        }
    }


    INLINE bool State::is_castling(const BaseMove& move) const
    {
        if ((castling_rights != BB_EMPTY) && (kings & BB_SQUARES[move.from_square()]))
        {
            const auto diff = square_file(move.from_square()) - square_file(move.to_square());
            return abs(diff) > 1;
        }
        return false;
    }


    INLINE bool State::is_en_passant(const BaseMove& move) const
    {
        return en_passant_square == move.to_square()
            && (pawns & BB_SQUARES[move.from_square()])
            && (abs(move.to_square() - move.from_square()) == 7
             || abs(move.to_square() - move.from_square()) == 9)
            && (occupied() & BB_SQUARES[move.to_square()]) == 0;
    }


    INLINE bool State::is_pinned(Color color) const
    {
        return for_each_square_r<bool>(occupied_co(color), [&] (Square square) {

            auto piece_type = piece_type_at(square);

            return (piece_type != PieceType::PAWN) && (piece_type != PieceType::KING)
                && (pin_mask(color, square) != BB_ALL);
        });
    }


    INLINE bool State::is_capture(const BaseMove& move) const
    {
        ASSERT (move);
        return (BB_SQUARES[move.to_square()] & occupied_co(!turn)) || is_en_passant(move);
    }


    /* static */ INLINE bool State::is_endgame(const State& state)
    {
        return (popcount(state.occupied()) <= ENDGAME_PIECE_COUNT)
            || state.just_king_and_pawns(BLACK)
            || state.just_king_and_pawns(WHITE);
    }


    INLINE bool State::is_endgame() const
    {
        if (_endgame == ENDGAME_UNKNOWN)
        {
            _endgame = is_endgame(*this) ? ENDGAME_TRUE : ENDGAME_FALSE;
        }
        return (_endgame == ENDGAME_TRUE);
    }


    INLINE int State::longest_pawn_sequence(Bitboard mask) const
    {
        int result = 0, count = 0;
        auto pawn_mask = (pawns & mask);

        for (int i = 0; pawn_mask != BB_EMPTY && i < 8; pawn_mask &= ~BB_FILES[i++])
        {
            if (BB_FILES[i] & pawn_mask)
                result = std::max(result, ++count);
            else
                count = 0;
        }

        return result == 1 ? 0 : result;
    }


    INLINE Bitboard State::passed_pawns(Color color, Bitboard mask) const
    {
        return pawns & occupied_co(color) & BB_PASSED[color] & mask;
    }


    INLINE PieceType State::remove_piece_at(Square square)
    {
        ASSERT(square != Square::UNDEFINED);

        const auto piece_type = piece_type_at(square);

        if (piece_type)
        {
            const auto mask = BB_SQUARES[square];

            pieces(piece_type) &= ~mask;
            white &= ~mask;
            black &= ~mask;
        }

        _piece_types[square] = PieceType::NONE;

        return piece_type;
    }


    INLINE void State::set_piece_at(Square square, PieceType type, Color color, PieceType promo)
    {
        ASSERT(square != Square::UNDEFINED);
        ASSERT(type);

        remove_piece_at(square);

        const auto mask = BB_SQUARES[square];

        if (promo != PieceType::NONE)
        {
            type = promo;
        }

        pieces(type) |= mask;
        _occupied_co[color] |= mask;

        ASSERT(_piece_types[square] == PieceType::NONE);
        _piece_types[square] = type;
    }


    /*
     * Utilities
     */
    const char* piece_name(PieceType);

    INLINE constexpr const char* color_name(Color color)
    {
        return color == WHITE ? "white" : "black";
    }

    INLINE std::ostream& operator <<(std::ostream& os, Color color)
    {
        return os << color_name(color);
    }

    INLINE std::ostream& operator <<(std::ostream& os, PieceType piece_type)
    {
        return os << piece_name(piece_type);
    }

    INLINE std::ostream& operator <<(std::ostream& os, Square square)
    {
        return os << square_name(square);
    }

    INLINE constexpr Bitboard shift_down(Bitboard b)
    {
        return b >> 8;
    }

    INLINE constexpr Bitboard shift_up(Bitboard b)
    {
        return (b << 8) & BB_ALL;
    }

    INLINE constexpr Bitboard shift_right(Bitboard b)
    {
        return (b << 1) & ~BB_FILE_A & BB_ALL;
    }

    INLINE constexpr Bitboard shift_left(Bitboard b)
    {
        return (b >> 1) & ~BB_FILE_H;
    }


    /* debug */
    void print_bb(Bitboard);
    void print_bb(Bitboard, std::ostream&);


    /* initialize global data structures */
    void _init();


    /* SEE captures.cpp */
    score_t estimate_static_exchanges(const State&, Color, Square, PieceType = PieceType::NONE);
    score_t estimate_captures(const State&);


    /*
     * required by codegen
     */
    INLINE Bitboard sliding_attacks(int square, Bitboard occupied, const std::vector<int>& deltas)
    {
        auto attacks = BB_EMPTY;
        for (const auto delta : deltas)
        {
            int sq = square;

            while (true)
            {
                sq += delta;
                if (sq < 0 || sq >= 64 || square_distance(sq, sq - delta) > 2)
                    break;

                attacks |= BB_SQUARES[sq];

                if (occupied & BB_SQUARES[sq])
                    break;
            }
        }
        return attacks;
    }

    INLINE Bitboard edges(int square)
    {
        return (((BB_RANK_1 | BB_RANK_8) & ~BB_RANKS[square_rank(square)]) |
                ((BB_FILE_A | BB_FILE_H) & ~BB_FILES[square_file(square)]));
    }

} /* namespace chess */

#include "zobrist.h"
<|MERGE_RESOLUTION|>--- conflicted
+++ resolved
@@ -546,10 +546,7 @@
         INLINE Bitboard attacker_pieces_mask(Color color, Square square, Bitboard occupied_mask) const
         {
     #if USE_MAGIC_BITS
-<<<<<<< HEAD
-=======
         #if 0
->>>>>>> ca13b8ff
             const auto bishop_attacks = magic_bits_attacks.Bishop(occupied_mask, square);
             const auto rook_attacks = magic_bits_attacks.Rook(occupied_mask, square);
 
@@ -557,8 +554,6 @@
                 | (bishops & bishop_attacks)
                 | (rooks & rook_attacks)
                 | (queens & (bishop_attacks | rook_attacks));
-<<<<<<< HEAD
-=======
         #else
             auto attackers = (knights & BB_KNIGHT_ATTACKS[square]);
 
@@ -568,7 +563,6 @@
             if (const auto queens_and_bishops = queens | bishops)
                 attackers |= queens_and_bishops & magic_bits_attacks.Bishop(occupied_mask, square);
         #endif /* 0 */
->>>>>>> ca13b8ff
     #else
             auto attackers = (knights & BB_KNIGHT_ATTACKS[square]);
 
