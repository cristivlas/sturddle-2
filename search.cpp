/*
 * Sturddle Chess Engine (C) 2022 Cristi Vlasceanu
 * --------------------------------------------------------------------------
 * This program is free software: you can redistribute it and/or modify
 * it under the terms of the GNU General Public License as published by
 * the Free Software Foundation, either version 3 of the License, or
 * (at your option) any later version.
 *
 * This program is distributed in the hope that it will be useful,
 * but WITHOUT ANY WARRANTY; without even the implied warranty of
 * MERCHANTABILITY or FITNESS FOR A PARTICULAR PURPOSE.  See the
 * GNU General Public License for more details.
 *
 * You should have received a copy of the GNU General Public License
 * along with this program.  If not, see <http://www.gnu.org/licenses/>.
 * --------------------------------------------------------------------------
 * Third-party files included in this project are subject to copyright
 * and licensed as stated in their respective header notes.
 *--------------------------------------------------------------------------
 */
/*
 * TranspositionTable and related data structs.
 * Search algorithms: Negamax with TranspositionTable, MTD(f)
 */
#if __linux__
#include <sys/sysinfo.h>
#elif __APPLE__
#include <sys/sysctl.h>
#endif

#include <memory>
#include <sstream>
#include <utility>
#include "context.h"
#include "search.h"
#include "thread_pool.hpp"
#include "utility.h"

#if HAVE_INT128
/* primes.hpp requires __int128 */
    #define USE_PRIMES_HPP true
    #include "primes.hpp"
#else
    #define USE_PRIMES_HPP false
#endif

using namespace chess;
using namespace search;


template<bool Debug = false>
static void log_pv(const TranspositionTable& tt, const char* info)
{
    if constexpr(Debug)
    {
        std::ostringstream out;

        out << info << ": ";
        for (const auto& move : tt._pv)
            out << move << " ";

        Context::log_message(LogLevel::DEBUG, out.str());
    }
}


const score_t* TT_Entry::lookup_score(Context& ctxt) const
{
    if (_depth >= ctxt.depth())
    {
        ASSERT(is_valid());

        if (is_lower())
        {
            ctxt._alpha = std::max(ctxt._alpha, _value);
        }
        else if (is_upper())
        {
            ctxt._beta = std::min(ctxt._beta, _value);
        }
        else if (ctxt._alpha <= _alpha && ctxt._beta >= _beta)
        {
            ASSERT(_value > _alpha && _value < _beta);
            return &_value;
        }

        if (ctxt._alpha >= ctxt._beta)
        {
            ASSERT(_value >= ctxt._beta);
            return &_value;
        }
    }

    return nullptr;
}


/*
 * Thanks to Thomas Neumann for primes.hpp
 * http://databasearchitects.blogspot.com/2020/01/all-hash-table-sizes-you-will-ever-need.html
 */
static inline size_t pick_prime(size_t n)
{
#if USE_PRIMES_HPP
    return primes::Prime::pick(n).get();
#else
    return n;
#endif /* USE_PRIMES_HPP */
}

static constexpr int ONE_MEGABYTE = 1024 * 1024;


TranspositionTable::HashTablePtr TranspositionTable::_table =
    std::make_shared<TranspositionTable::HashTable>(pick_prime(TRANSPOSITION_TABLE_SLOTS));


static size_t mem_avail()
{
    unsigned long mem = 0;
#if __linux__
    struct sysinfo info = {};
    if (sysinfo(&info) == 0)
    {
        mem = info.freeram;
    }
#elif __APPLE__
    size_t len = sizeof(mem);
    static int mib[2] = { CTL_HW, HW_USERMEM };

    sysctl(mib, std::extent<decltype(mib)>::value, &mem, &len, nullptr, 0);

#else
    /* failover to psutil via Cython */
    mem = static_cast<unsigned long>(cython_wrapper::call(search::Context::_vmem_avail));
#endif /* __linux__ */

    return mem;
}


/* static */ size_t TranspositionTable::max_hash_size()
{
    ASSERT_ALWAYS(_table);

    const size_t cur_size = HashTable::size_in_bytes(_table->capacity());
    const size_t max_mem = mem_avail() + cur_size;

    return max_mem / ONE_MEGABYTE;
}


/* static */ size_t TranspositionTable::get_hash_size()
{
    ASSERT_ALWAYS(_table);
    return HashTable::size_in_bytes(_table->capacity()) / ONE_MEGABYTE;
}


/* static */ void TranspositionTable::set_hash_size(size_t MB)
{
    ASSERT_ALWAYS(_table);

    const auto max_size = max_hash_size(); /* in Megabytes */

    /* convert requested size to requested capacity */
    auto req_cap = (MB * ONE_MEGABYTE) / HashTable::size_in_bytes(1);

    /* prime number close to requested capacity */
    auto prime_cap = pick_prime(req_cap);

    while (true)
    {
        if (prime_cap == _table->capacity())
            return;

        auto size = HashTable::size_in_bytes(prime_cap) / ONE_MEGABYTE;
        if (size < max_size)
            break;

        if (req_cap == 0)
        {
            Context::log_message(LogLevel::ERROR, "hash: cannot resize");
            return;
        }
        else
        {
            --req_cap;
            prime_cap = pick_prime(req_cap);
        }
    }
    _table->resize(prime_cap);

    std::ostringstream out;
    out << "hash: req=" << MB << " new=" << get_hash_size() << " free=" << mem_avail() / ONE_MEGABYTE;
    Context::log_message(LogLevel::DEBUG, out.str(), false);
}


void TranspositionTable::clear()
{
    _iteration = 0;
    _eval_depth = 0;

    _w_alpha = SCORE_MIN;
    _w_beta = SCORE_MAX;

    _check_nodes = 0;
    _eval_count = 0;
    _endgame_nodes = 0;
    _futility_prune_count = 0;
    _history_counters = 0;
    _history_counters_hit = 0;
    _hits = 0;
    _late_move_prune_count = 0;
    _nodes = 0;
    _nps = 0; /* nodes per second */
    _null_move_cutoffs = 0;
    _null_move_failed = 0;
    _null_move_not_ok = 0;
    _qsnodes = 0;
    _reductions = 0;
    _retry_reductions = 0;

    for (auto color : { BLACK, WHITE })
    {
        _countermoves[color].clear();
        _hcounters[color].clear();
    }
}


/* static */ void TranspositionTable::clear_shared_hashtable()
{
    _table->clear();
}


/* static */ void TranspositionTable::increment_clock()
{
    _table->increment_clock();
}


/* static */ size_t TranspositionTable::size()
{
    return _table->size();
}


/* static */ double TranspositionTable::usage()
{
    return (100.0 * _table->size()) / _table->capacity();
}


BaseMove TranspositionTable::lookup_countermove(const Context& ctxt) const
{
#if USE_BUTTERFLY_TABLES
    return _countermoves[ctxt.turn()].lookup(ctxt._move);
#else
    const auto pt = ctxt.state().piece_type_at(ctxt._move.to_square());
    return _countermoves[ctxt.turn()].lookup(pt, ctxt._move);
#endif /* USE_BUTTERFLY_TABLES */
}


const score_t* TranspositionTable::lookup(Context& ctxt)
{
<<<<<<< HEAD
    /* expect repetitions to be dealt with before calling into this function */
    ASSERT(ctxt.is_repeated() <= 0);

    if (ctxt._excluded)
        return nullptr;
=======
    if (ctxt._ply == 0 || ctxt._excluded)
        return nullptr;

    /* expect repetitions to be dealt with before calling into this function */
    ASSERT(!ctxt.is_repeated());
>>>>>>> ca13b8ff

    if (const auto p = _table->lookup<Acquire::Read>(ctxt.state()))
    {
        ASSERT(p->matches(ctxt.state()));
        ctxt._tt_entry = *p;
#if EXTRA_STATS
        ++_hits;
#endif /* EXTRA_STATS */
    }

    /* http://www.talkchess.com/forum3/viewtopic.php?topic_view=threads&p=305236&t=30788 */
    if (ctxt._ply && !ctxt.is_pv_node())
    {
        if (auto value = ctxt._tt_entry.lookup_score(ctxt))
        {
            ctxt._score = *value;
            return value;
        }
    }

    if (ctxt._move)
        ctxt.set_counter_move(lookup_countermove(ctxt));

    return nullptr;
}


void TranspositionTable::update_stats(const Context& ctxt)
{
    if (ctxt.is_qsearch())
        ++_qsnodes;

    if (ctxt.is_check())
        ++_check_nodes;

    if (ctxt.state().is_endgame())
        ++_endgame_nodes;
}


void TranspositionTable::store(Context& ctxt, TT_Entry& entry, score_t alpha, int depth)
{
    ASSERT(ctxt._score > SCORE_MIN);
    ASSERT(ctxt._score < SCORE_MAX);
    ASSERT(alpha < ctxt._beta);
    ASSERT(ctxt._alpha >= alpha);

    if (entry.is_valid() && !entry.matches(ctxt.state()))
    {
#if !NO_ASSERT
        entry = TT_Entry(entry._lock);
#else
        entry = TT_Entry();
#endif /* NO_ASSERT */
    }
   /*
    * Another thread has completed a deeper search from the time the current
    * thread has started searching (and probed the cache) in this position?
    */
    else if (entry._depth > depth && entry._version > ctxt._tt_entry._version)
    {
        return;
    }

    ++entry._version;

    /* Store or reset hash move */
    auto move = ctxt._best_move;

    if (move
        || (entry.is_lower() && ctxt._score < entry._value)
        || (entry.is_upper() && ctxt._score > entry._value)
       )
        entry._hash_move = move;

    entry._alpha = alpha;
    entry._beta = ctxt._beta;
    entry._value = ctxt._score;
    entry._hash = ctxt.state().hash();
    entry._depth = depth;
    entry._eval = ctxt._tt_entry._eval;
    entry._capt = ctxt._tt_entry._capt;
    entry._king_safety = ctxt._tt_entry._king_safety;
    entry._singleton = ctxt._tt_entry._singleton;
    entry._threats = ctxt._tt_entry._threats;
}


void TranspositionTable::store(Context& ctxt, score_t alpha, int depth)
{
    ASSERT(ctxt._score > SCORE_MIN);
    ASSERT(ctxt._score < SCORE_MAX);

#if EXTRA_STATS
    update_stats(ctxt);
#endif /* EXTRA_STATS */

    if (auto p = _table->lookup<Acquire::Write>(ctxt.state(), depth, ctxt._score))
    {
        store(ctxt, *p, alpha, depth);
    }
}


void TranspositionTable::store_countermove(Context& ctxt)
{
    if (ctxt._move)
    {
        ASSERT(ctxt._cutoff_move);
#if USE_BUTTERFLY_TABLES
        _countermoves[ctxt.turn()][ctxt._move] = ctxt._cutoff_move;
#else
        const auto pt = ctxt.state().piece_type_at(ctxt._move.to_square());
        _countermoves[ctxt.turn()].lookup(pt, ctxt._move) = ctxt._cutoff_move;
#endif /* USE_BUTTERFLY_TABLES */

        ctxt.set_counter_move(ctxt._cutoff_move);
    }
}


void TranspositionTable::store_killer_move(const Context& ctxt)
{
    ASSERT(ctxt._score); /* do not store draws */

#if KILLER_MOVE_HEURISTIC
    ASSERT(ctxt._ply < PLY_MAX);

    const auto& move = ctxt._cutoff_move;
    if (!move)
        return;

    ASSERT(!ctxt.state().is_capture(move));

    auto& killers = _killer_moves[ctxt._ply];

    if (killers[0] != move)
    {
        killers[1] = killers[0];
        killers[0] = move;
        killers[0]._score = ctxt._score;
        killers[0]._state = nullptr; /* prevent accidental use */
    }

#endif /* KILLER_MOVE_HEURISTIC */
}


template<bool Debug>
void TranspositionTable::get_pv_from_table(Context& root, const Context& ctxt, PV& pv)
{
    auto state = ctxt.state().clone();

    ASSERT(Context::epd(state) == ctxt.epd());
    ASSERT(state.hash() == ctxt.state().hash());

    /* keep track of state hashes, to detect cycles */
    std::unordered_set<size_t> visited;

    auto move = ctxt._best_move;

    if (!move)
        move = ctxt._tt_entry._hash_move;

    while (move)
    {
        if constexpr(Debug)
            std::cout << move << " ";

        /* Legality check, in case of a (low probability) hash collision. */
        if (state.piece_type_at(move.to_square()) == PieceType::KING)
            break;

        state.apply_move(move);

        /* Another legality check, and guard against infinite loops. */
        if (state.is_check(!state.turn) || !visited.insert(state.hash()).second)
            break;

        /* Add the move to the principal variation. */
        pv.emplace_back(move);

        auto p = _table->lookup<Acquire::Read>(state);
        if (!p)
            break;

        ASSERT(p->matches(state));

        move = p->_hash_move;
    }
<<<<<<< HEAD
    if (state.is_checkmate())
=======

    if (abs(root._score) < MATE_HIGH && state.is_checkmate())
>>>>>>> ca13b8ff
    {
        /* The parity of the PV length tells which side is winning. */
        /* Subtract one for the move that lead to the root position */
        root._mate_detected = int(pv.size()) - 1;
    }
}


template<bool Debug>
void TranspositionTable::store_pv(Context& root)
{
    PV pv;

    ASSERT(root._best_move);

    for (auto ctxt = &root; true; )
    {
        pv.emplace_back(ctxt->_move);

        if constexpr(Debug)
        {
            if (ctxt->_ply)
                std::cout << ctxt->_move << " ";
        }

        if (auto next = ctxt->next_ply())
        {
            if (next->is_null_move())
            {
                if (!_pv.empty())
                    return;
                else if constexpr(Debug)
                    std::cout << "NULL ";
            }
            if (ctxt->_best_move && next->_move == ctxt->_best_move)
            {
                ctxt = next;
                continue;
            }
        }

        if constexpr(Debug)
            std::cout << ctxt->_score << " hash: ";

        get_pv_from_table<Debug>(root, *ctxt, pv);
        break;
    }

    if constexpr(Debug)
        std::cout << "\n";

    if (pv.size() > _pv.size() || !std::equal(pv.begin(), pv.end(), _pv.begin()))
    {
        _pv.swap(pv);
        log_pv<Debug>(*this, "store_pv");
    }
}


/*
 * https://www.stmintz.com/ccc/index.php?id=76542
 */
bool verify_null_move(Context& ctxt, Context& null_move_ctxt)
{
    /* consistency checks */
    ASSERT(null_move_ctxt.is_null_move());
    ASSERT(ctxt.next_move_index() == 0);
    ASSERT(!ctxt._best_move);
    ASSERT(ctxt.turn() != null_move_ctxt.turn());
    ASSERT(&ctxt == null_move_ctxt._parent);

    null_move_ctxt.rewind();

    null_move_ctxt._null_move_allowed[null_move_ctxt.turn()] = false;
    null_move_ctxt._score = SCORE_MIN;
    null_move_ctxt._alpha = ctxt._beta - 1;
    null_move_ctxt._beta  = ctxt._beta;

    const auto score = negamax(null_move_ctxt, *null_move_ctxt.get_tt());

    if (score >= ctxt._beta)
        return true; /* verification successful */

    if (ctxt.is_cancelled())
        return false;


    /*
     * null move refuted? update capture_square and mate_detected
     */
    if (const auto& counter_move = null_move_ctxt._best_move)
    {
        ASSERT(score > SCORE_MIN);

        if (null_move_ctxt.state().is_capture(counter_move))
            ctxt._capture_square = counter_move.to_square();

        if (-score > MATE_HIGH)
        {
            ctxt._mate_detected = CHECKMATE + score + 1;
            ASSERT(ctxt._mate_detected > 0);
        }
    }

#if EXTRA_STATS
    ++ctxt.get_tt()->_null_move_failed;
#endif /* EXTRA_STATS */

    return false;
}


/*
 * https://www.chessprogramming.org/Multi-Cut
 */
static bool multicut(Context& ctxt, TranspositionTable& table)
{
    if (ctxt._ply == 0
        || !ctxt._multicut_allowed
        || ctxt.depth() <= 5
        || ctxt.is_singleton()
        || ctxt.is_pv_node()
        || ctxt._excluded
        || ctxt.is_mate_bound()
        || ctxt.is_evasion()
        || ctxt.is_check()
       )
        return false;

    const auto& state = ctxt.state();

    if (state.passed_pawns(!state.turn, BB_RANK_2 | BB_RANK_7) != BB_EMPTY)
        return false;

    /* side to move has only king and pawns? */
    if (state.just_king_and_pawns())
        return false;

    int move_count = 0, cutoffs = 0;
    const auto reduction = (ctxt.depth() - 1) / 2;

    BaseMove best_move;
    score_t best_score = SCORE_MIN;

    /*
     * A take on the idea from https://skemman.is/bitstream/1946/9180/1/research-report.pdf
     * The paper proposes trying the heuristic only at nodes that have produced cutoffs at
     * lower depths, to increase its chances to succeed. Here, the idea is to try the heuristic
     * regardless, but lower the count of cutoffs required to "succeed" if the position has
     * produced cutoffs before.
     */
    const auto min_cutoffs = MULTICUT_C - (ctxt.depth() > 5 && ctxt._tt_entry.is_lower());

    while (auto next_ctxt = ctxt.next())
    {
        next_ctxt->_multicut_allowed = false;
        next_ctxt->_max_depth -= reduction;

        auto score = -negamax(*next_ctxt, table);

        if (ctxt.is_cancelled())
            return false;

        if (score >= ctxt._beta)
        {
            if (!best_move || score > best_score)
            {
                best_score = score;
                best_move = next_ctxt->_move;
            }

            if (++cutoffs >= min_cutoffs)
            {
                ctxt._score = score >= MATE_HIGH ? ctxt._beta : score;

                /* Store it in the TT as a cutoff move. */
                ctxt._alpha = ctxt._score;

                /* Fix-up best move */
                ctxt.next_ply()->_move = ctxt._best_move = best_move;

                return true;
            }
        }

        if (++move_count >= MULTICUT_M)
            break;
    }

    ASSERT(ctxt._score == SCORE_MIN);
    ctxt.rewind();

    ASSERT(ctxt.next_move_index() == 0);

    return false;
}


static INLINE void update_pruned(Context& ctxt, const Context& next, size_t& count)
{
    ASSERT(!next.is_capture());

    ++ctxt._pruned_count;

    if constexpr(EXTRA_STATS)
        ++count;
}


score_t search::negamax(Context& ctxt, TranspositionTable& table)
{
    ASSERT(ctxt._beta > SCORE_MIN);
    ASSERT(ctxt._score <= ctxt._alpha);
    ASSERT(ctxt._alpha < ctxt._beta);

    ctxt.set_tt(&table);

    if (ctxt._ply != 0)
    {
        if (ctxt._fifty >= 100 || ctxt.is_repeated() > 0)
            return 0;

        /*
         * Mating distance pruning: skip the search if a shorter mate was found.
         * https://www.chessprogramming.org/Mate_Distance_Pruning
         */
        ctxt._alpha = std::max(checkmated(ctxt._ply), ctxt._alpha);
        ctxt._beta = std::min(checkmating(ctxt._ply + 1), ctxt._beta);

        if (ctxt._alpha >= ctxt._beta)
        {
            return ctxt._score = ctxt._alpha;
        }
    }

    /*
     * https://www.chessprogramming.org/Node_Types#PV
     */
    ctxt._is_pv = ctxt._algorithm > NEGAMAX
        && !ctxt.is_null_move()
        && (ctxt.is_leftmost() || ctxt._alpha + 1 < ctxt._beta);

    /* reduce by one ply at expected cut nodes */
    if (!ctxt.is_pv_node()
        && !ctxt.is_null_move()
        && ctxt.depth() > 7
        && ctxt.can_reduce())
    {
        --ctxt._max_depth;
    }

    if (ctxt._alpha + 1 < ctxt._beta)
    {
        ASSERT(ctxt._algorithm != NEGASCOUT || ctxt.is_leftmost() || ctxt.is_retry());
    }

    if constexpr(!COUNT_VALID_MOVES_AS_NODES)
        ++table._nodes;

    const auto alpha = ctxt._alpha;

    if (ctxt.is_leaf())
    {
        ctxt._is_terminal = true;
        ctxt._score = ctxt.evaluate();

        ASSERT(ctxt._score > SCORE_MIN);
        ASSERT(ctxt._score < SCORE_MAX);
    }
    /* transposition table lookup */
    else if (const auto* p = table.lookup(ctxt))
    {
        ASSERT(ctxt._score == *p);
        ASSERT(!ctxt._excluded);

        return *p;
    }
    else if (multicut(ctxt, table))
    {
        ASSERT(ctxt._score < SCORE_MAX);
#if !CACHE_HEURISTIC_CUTOFFS
        return ctxt._score;
#endif /* !CACHE_HEURISTIC_CUTOFFS */
    }
    else
    {
        ASSERT(ctxt._alpha < ctxt._beta);

    #if REVERSE_FUTILITY_PRUNING
        /*
         * Reverse futility pruning: static eval stored in TT beats beta by a margin and
         * not in check, and no move w/ scores above MATE_HIGH in the hash table? Prune.
         */
        if (ctxt._ply != 0
            && !ctxt.is_singleton()
            && !ctxt._excluded /* no reverse pruning during singular extension */
            && !ctxt.is_pv_node()
            && ctxt.depth() > 0
            && ctxt.depth() < 7
            && ctxt._tt_entry._eval < MATE_HIGH
            && ctxt._tt_entry._eval > ctxt._beta + std::max(135 * ctxt.depth(), ctxt.improvement())
            && !ctxt.is_check())
        {
            ASSERT(ctxt._tt_entry._eval > SCORE_MIN);
            ASSERT(ctxt._tt_entry._eval < SCORE_MAX);

            return ctxt._tt_entry._eval;
        }
    #endif /* REVERSE_FUTILITY_PRUNING */

        /* Reduce depth by 2 if PV node not found in the TT (idea from SF). */
        if (ctxt._ply
            && ctxt.is_pv_node()
            && ctxt.depth() >= 6
            && !ctxt._tt_entry.is_valid()
            && ctxt.can_reduce()
           )
            ctxt._max_depth -= 2;

        bool null_move = ctxt.is_null_move_ok();

    #if EXTRA_STATS
        table._null_move_not_ok += !null_move;
    #endif /* EXTRA_STATS */

        const auto root_depth = table._iteration;

        int move_count = 0, futility = -1;

        /* iterate over moves */
        while (auto next_ctxt = ctxt.next(std::exchange(null_move, false), futility))
        {
            if (!next_ctxt->is_null_move())
            {
            #if EXTRA_STATS
                table._history_counters += next_ctxt->_move._group == MoveOrder::HISTORY_COUNTERS;
            #endif /* EXTRA_STATS */

                /* Futility pruning */
                if (futility > 0)
                {
                    ASSERT(move_count > 0);

                    const auto val = futility - next_ctxt->evaluate_material();

<<<<<<< HEAD
                        if ((val < ctxt._alpha || val < ctxt._score) && next_ctxt->can_prune())
                        {
                            update_pruned(ctxt, *next_ctxt, table._futility_prune_count);
                            continue;
                        }
=======
                    if ((val < ctxt._alpha || val < ctxt._score) && next_ctxt->can_prune())
                    {
                        update_pruned(ctxt, *next_ctxt, table._futility_prune_count);
                        continue;
>>>>>>> ca13b8ff
                    }
                }

                /*
                 * Do not extend at root, or if already deeper than twice the depth at root
                 */
<<<<<<< HEAD

                if (ctxt._ply != 0 && ctxt._ply < root_depth * 2)
                {
                #if SINGULAR_EXTENSION
                   /*
                    * https://www.chessprogramming.org/Singular_Extensions
                    *
                    * Implementation adapted from idea in SF:
                    * Check if the move matches a lower-bound TT entry (beta cutoff);
                    * if it does, search with reduced depth; if the result of the search
                    * does not beat beta, it means the move is singular (the only cutoff
                    * in the current position).
                    */
                    if (!next_ctxt->is_singleton()
                        && ctxt.depth() >= 7
                        && ctxt._tt_entry.is_lower()
                        && abs(ctxt._tt_entry._value) < MATE_HIGH
                        && next_ctxt->_move == ctxt._tt_entry._hash_move
                        && ctxt._tt_entry._depth >= ctxt.depth() - 3)
                    {
                        ASSERT(!ctxt._excluded);
                        ASSERT(ctxt._tt_entry.is_valid());

                        auto s_beta = std::max(ctxt._tt_entry._value - ctxt.singular_margin(), SCORE_MIN + 1);

=======

                if (ctxt._ply != 0 && ctxt._ply < root_depth * 2)
                {
                #if SINGULAR_EXTENSION
                   /*
                    * https://www.chessprogramming.org/Singular_Extensions
                    *
                    * Implementation adapted from idea in SF:
                    * Check if the move matches a lower-bound TT entry (beta cutoff);
                    * if it does, search with reduced depth; if the result of the search
                    * does not beat beta, it means the move is singular (the only cutoff
                    * in the current position).
                    */
                    if (!next_ctxt->is_singleton()
                        && ctxt.depth() >= 7
                        && ctxt._tt_entry.is_lower()
                        && abs(ctxt._tt_entry._value) < MATE_HIGH
                        && next_ctxt->_move == ctxt._tt_entry._hash_move
                        && ctxt._tt_entry._depth >= ctxt.depth() - 3)
                    {
                        ASSERT(!ctxt._excluded);
                        ASSERT(ctxt._tt_entry.is_valid());

                        auto s_beta = std::max(ctxt._tt_entry._value - ctxt.singular_margin(), SCORE_MIN + 1);

>>>>>>> ca13b8ff
                        /*
                         * Hack: use ply + 2 for the singular search to avoid clobbering
                         * _move_maker's _moves / _states stacks for the current context.
                         */
                        ContextBuffer buf;
                        auto s_ctxt = ctxt.clone(buf.as_context(), ctxt._ply + 2);

                        s_ctxt->set_tt(ctxt.get_tt());
                        s_ctxt->set_initial_moves(ctxt);
                        s_ctxt->_excluded = next_ctxt->_move;
                        s_ctxt->_max_depth = s_ctxt->_ply + (ctxt.depth() - 1) / 2;
                        s_ctxt->_alpha = s_beta - 1;
                        s_ctxt->_beta = s_beta;
                        s_ctxt->_score = SCORE_MIN;

                        const auto value = negamax(*s_ctxt, table);

<<<<<<< HEAD
                        if (ctxt.is_cancelled())
                            break;

=======
>>>>>>> ca13b8ff
                        if (value < s_beta && value > SCORE_MIN)
                        {
                            next_ctxt->_extension += ONE_PLY;

                            if (ctxt._double_ext <= DOUBLE_EXT_MAX
                                && !ctxt.is_pv_node()
                                && value + DOUBLE_EXT_MARGIN < s_beta)
                            {
                                ++next_ctxt->_max_depth;
                                ++next_ctxt->_double_ext;
                            }
                        }
                        /*
                         * Got another fail-high from the (reduced) search that skipped the known
                         * cutoff move, so there must be multiple cutoffs, do 2nd multicut pruning.
                         */
                        else if (s_beta >= ctxt._beta)
                        {
                        #if CACHE_HEURISTIC_CUTOFFS
                            /* Store it in the TT as a cutoff move. */
                            ctxt._alpha = ctxt._score = s_beta;

                            /*
                             * Same as with null move pruning below, make sure that
                             * the move is updated in the TT when storing the result.
                             */
                            ctxt._cutoff_move = ctxt._best_move = next_ctxt->_move;
                            break;
                        #else
                            return s_beta;
                        #endif /* CACHE_HEURISTIC_CUTOFFS */
                        }
                        else if (ctxt._tt_entry._value >= ctxt._beta && next_ctxt->can_reduce())
                        {
                            next_ctxt->_max_depth -= 2;
                        }
                    }
                #endif /* SINGULAR_EXTENSION */

                    next_ctxt->extend(); /* apply fractional extensions */
                }

                /* Late-move reduction and pruning */
                if (move_count && next_ctxt->late_move_reduce(move_count) == LMRAction::Prune)
                {
                    update_pruned(ctxt, *next_ctxt, table._late_move_prune_count);
                    continue;
                }

                if (!next_ctxt->is_retry())
                {
                    ++move_count;

                    if (futility < 0)
                        futility = ctxt.futility_margin();
                }
            }

            /*
             * Recursively search next move.
             */
            const auto move_score = -negamax(*next_ctxt, table);

            if (ctxt.is_cancelled())
            {
                if (move_score < SCORE_MAX)
                    ctxt._score = move_score;

                return ctxt._score;
            }

            if (ctxt.is_beta_cutoff(next_ctxt, move_score))
            {
                ASSERT(ctxt._score == move_score);
                ASSERT(ctxt._cutoff_move || next_ctxt->is_null_move());

                if (next_ctxt->is_null_move())
                {
                    if (ctxt.should_verify_null_move() && !verify_null_move(ctxt, *next_ctxt))
                    {
                        ctxt._alpha = alpha;
                        ctxt._score = SCORE_MIN;
                        continue;
                    }

                #if EXTRA_STATS
                    ++table._null_move_cutoffs;
                #endif /* EXTRA_STATS */

                    /* verification not expected to modify ctxt._score */
                    ASSERT(ctxt._score == move_score);

                    /* do not trust checkmate results from heuristic */
                    if (ctxt._score > MATE_HIGH)
                        ctxt._score = ctxt._beta;

                #if CACHE_HEURISTIC_CUTOFFS
                    /*
                     * Put the hash move (if available) back in the TT when
                     * storing this result; could skip storing and just return
                     * ctxt._score from here, but that hurts MTD(f) performance.
                     * This should only be needed in the multiple cores case,
                     * with another thread possibly writing to the same entry
                     * in between the current thread's probe time and store time.
                     */
                    if (ctxt._tt_entry.is_lower() && ctxt._tt_entry._hash_move)
                    {
                        ctxt._best_move = ctxt._cutoff_move = ctxt._tt_entry._hash_move;
                    }
                #else
                    return ctxt._score;
                #endif /* CACHE_HEURISTIC_CUTOFFS */
                }
                else if (next_ctxt->is_capture() + next_ctxt->is_promotion() == 0)
                {
                    /*
                     * Store data for move reordering heuristics.
                     */

                    /* sanity checks */
                    ASSERT (next_ctxt->_move);
                    ASSERT (next_ctxt->_move == ctxt._cutoff_move);
                    ASSERT (!ctxt.state().is_capture(ctxt._cutoff_move));

                    /* zero-score moves may mean draw (path-dependent) */
                    if (move_score && !next_ctxt->is_qsearch())
                    {
                        if (ctxt._ply < PLY_HISTORY_MAX)
                            table._plyHistory[ctxt._ply][ctxt.turn()][next_ctxt->_move]
                                += 0.01 * ctxt.depth() * next_ctxt->improvement()
                                + (move_score > MATE_HIGH);

                        if (ctxt.depth() >= COUNTER_MOVE_MIN_DEPTH)
                            table.store_countermove(ctxt);

                        table.store_killer_move(ctxt);

                        if (next_ctxt->depth() >= HISTORY_MIN_DEPTH)
                            table.history_update_cutoffs(next_ctxt->_move);
                    }
                }

            #if EXTRA_STATS
                table._history_counters_hit += (next_ctxt->_move._group == MoveOrder::HISTORY_COUNTERS);
            #endif /* EXTRA_STATS */

                break; /* found a cutoff */
            }
            else if (next_ctxt->depth() >= HISTORY_MIN_DEPTH && !next_ctxt->is_capture())
            {
                const auto depth = std::max(1, next_ctxt->depth());
                const auto failed_low = next_ctxt->is_pv_node()
                    || (move_score + HISTORY_FAIL_LOW_MARGIN / depth <= table._w_alpha);

                table.history_update_non_cutoffs(next_ctxt->_move, failed_low);
            }

            /*
             * If the 1st move fails low at root it maybe unlikely for the
             * subsequent moves to improve things much (assuming reasonable
             * move ordering); readjust the aspiration window and retry.
             *
             * https://www.chessprogramming.org/PVS_and_Aspiration
             */
            if (ASPIRATION_WINDOW
                && ctxt._ply == 0
                && move_count == 1
                && move_score < MATE_HIGH
                && move_score < table._w_alpha
                && ctxt.tid() == 0 /* main thread */
                && ctxt.evaluate() < table._w_alpha)
            {
                ASSERT(!next_ctxt->is_null_move());
<<<<<<< HEAD
                ctxt.reset_window();
=======
                table._reset_window = true;
>>>>>>> ca13b8ff

                return move_score;
            }
        }

        ASSERT(ctxt._score <= ctxt._alpha || ctxt._best_move);

    #if 0
        /*
         * since v0.98 Context::next() checks that at least one move
         * has been searched before returning nullptr on cancellation
         */
        if (!ctxt.is_cancelled())
    #endif
        {
            if (!ctxt.has_moves())
            {
                /* checkmate or stalemate? */
                ctxt._score = ctxt.evaluate_end();

                ASSERT(ctxt._score > SCORE_MIN);
                ASSERT(ctxt._score < SCORE_MAX);
            }
    #if !NO_ASSERT
            else if (!ctxt._excluded && !ctxt.is_cancelled())
            {
                /* algorithm invariants */
                ASSERT(ctxt._score > SCORE_MIN);
                ASSERT(ctxt._score < SCORE_MAX);
                ASSERT(ctxt._alpha >= ctxt._score);
            }
    #endif /* NO_ASSERT */
        }
    }

    /*
     * Do not store 0 scores in the TT - they could be draws by repetition,
     * which are path-dependent; and the general wisdom is to not store root
     * nodes either (https://www.stmintz.com/ccc/index.php?id=93686)
     */
    if (ctxt._score
        && ctxt._ply
        && !ctxt._excluded
        && !ctxt.is_qsearch()
        && !ctxt.is_cancelled()
       )
        table.store(ctxt, alpha, ctxt.depth());

    return ctxt._score;
}


/*
 * https://en.wikipedia.org/wiki/MTD(f)
 */
score_t search::mtdf(Context& ctxt, score_t first, TranspositionTable& table)
{
    ASSERT_ALWAYS(ctxt._algorithm == Algorithm::MTDF);
    ASSERT_ALWAYS(ctxt._ply == 0);

    auto lower = ctxt._alpha;
    auto upper = ctxt._beta;

    auto g = first;

    ASSERT(ctxt.get_tt() == &table);

    while (lower < upper)
    {
#if MTDF_CSTAR_BISECT
        /*
            https://people.csail.mit.edu/plaat/mtdf.html

            "In MTD terms the idea of C* is to bisect the interval formed by the upper
            and lower bounds, reducing the number of AlphaBetaWithMemory calls. On the
            down side, bisection yields a value for the search window, beta, that turns
            out to be not as efficient as MTD(f)'s choice."
        */

        auto b = (lower + upper + 1) / 2;
#else

        auto b = std::max(g, lower + 1);

#endif /* MTDF_CSTAR_BISECT */

        ctxt._score = std::max(SCORE_MIN, b - 1);
        ctxt._alpha = b - 1;
        ctxt._beta = b;

        g = negamax(ctxt, table);

        ASSERT(g < SCORE_MAX); /* sanity check */

        if (ctxt.is_cancelled())
            break;

        if (g < b)
            upper = g;
        else
            lower = g;

        ctxt.rewind(0, MTDF_REORDER_MOVES);
    }

    return (ctxt._score = g);
}


static score_t search_iteration(Context& ctxt, TranspositionTable& table, score_t prev_score)
{
    score_t score = 0;

    switch (ctxt._algorithm)
    {
    case Algorithm::NEGAMAX:
    case Algorithm::NEGASCOUT:
        score = negamax(ctxt, table);
        break;

    case Algorithm::MTDF:
        score = mtdf(ctxt, prev_score, table);
        break;

    default:
        ASSERT_ALWAYS(false);
    }

    if (ctxt._best_move && !ctxt.is_window_reset())
    {
        ctxt._prev = ctxt._best_move; /* save for next iteration */
        table.store_pv(ctxt);
    }

    return score;
}


#if SMP
/****************************************************************************
 * Lazy SMP. https://www.chessprogramming.org/Lazy_SMP
 ****************************************************************************/
 using ThreadPool = thread_pool<int>;
static std::unique_ptr<ThreadPool> threads;


static size_t start_pool()
{
    Context::ensure_stacks();

    if (!threads || threads->get_thread_count() + 1 != size_t(SMP_CORES))
    {
        if (SMP_CORES <= 1)
            return 0;

        threads = std::make_unique<ThreadPool>(SMP_CORES - 1);
    }

    return threads->get_thread_count();
}

struct TaskData
{
    Context* _ctxt = nullptr;
    TranspositionTable _tt;
    uint8_t _raw_mem[sizeof (Context)] = { 0 };
};


/*
 * Ctor and dtor set up / clean up a multi-threaded search iteration.
 */
class SMPTasks
{
    SMPTasks(const SMPTasks&) = delete;
    SMPTasks& operator=(const SMPTasks&) = delete;

    Context& _root;

    /* static, preserve TTs between iterations */
    static std::vector<TaskData> _tables;

public:
    SMPTasks(Context& ctxt, TranspositionTable& table, score_t score)
        : _root(ctxt)
    {
        const auto thread_count = start_pool();
        ASSERT(thread_count + 1 == size_t(SMP_CORES));

        if (table._iteration == 1)
        {
            _tables.resize(thread_count);
            for (size_t i = 0; i != thread_count; ++i)
                _tables[i]._tt = table;

            /* run 1st iteration on one thread only */
            return;
        }

        for (size_t i = 0; i < thread_count; ++i)
        {
            _tables[i]._tt._iteration = table._iteration;

            _tables[i]._tt._w_alpha = table._w_alpha;
            _tables[i]._tt._w_beta = table._w_beta;

            /* copy principal variation from main thread */
            if (_tables[i]._tt._pv.empty())
                _tables[i]._tt._pv = table._pv;

            /* get the previous moves before clobbering the Context */
            BaseMove hash_move, prev_best;
            if (_tables[i]._ctxt)
            {
                hash_move = _tables[i]._ctxt->_tt_entry._hash_move;
                prev_best = _tables[i]._ctxt->_prev;
            }

            _tables[i]._ctxt = _root.clone(reinterpret_cast<Context*>(&_tables[i]._raw_mem[0]));

            _tables[i]._ctxt->_max_depth += (i % 2) == 0;

            _tables[i]._ctxt->set_tt(&_tables[i]._tt);
            _tables[i]._ctxt->set_initial_moves(_root);

            _tables[i]._ctxt->_tt_entry._hash_move = hash_move;

            if (prev_best)
                _tables[i]._ctxt->_prev = prev_best;

            /* pass context and TT pointers to thread task */
            auto t_ctxt = _tables[i]._ctxt;
            auto tt = &_tables[i]._tt;

            threads->push_task([t_ctxt, tt, score]() mutable {

                tt->_tid = ThreadPool::thread_id();
                try
                {
                    search_iteration(*t_ctxt, *tt, score);
                }
                catch(const std::exception& e)
                {
                    Context::log_message(LogLevel::ERROR, e.what());
                }
            });
        }
    }

    ~SMPTasks()
    {
        if (threads)
        {
            Context::cancel();
            threads->wait_for_tasks();
        }

        if (Context::_report)
        {
            std::vector<Context*> ctxts;

            for (auto& table : _tables)
            {
                if (table._ctxt && table._ctxt->get_tt())
                {
                    ctxts.emplace_back(table._ctxt);
                    ASSERT(ctxts.back()->get_tt() == &table._tt);
                }
            }

            cython_wrapper::call(Context::_report, Context::_engine, ctxts);
        }

        for (auto& table : _tables)
        {
            table._ctxt = nullptr;

            /* in case the thread never made it to move generation... */
            table._tt._initial_moves.clear();
        }
    }
};


std::vector<TaskData> SMPTasks::_tables;


#else
struct SMPTasks /* dummy */
{
    SMPTasks(const Context&, TranspositionTable&, score_t) {}
};

#endif /* SMP */


/*
 * Search with iterative deepening.
 */
score_t search::iterative(Context& ctxt, TranspositionTable& table, int max_iter_count)
{
    score_t score = 0;
    max_iter_count = std::min(PLY_MAX, max_iter_count);

<<<<<<< HEAD
    bool reset_window = false;

=======
>>>>>>> ca13b8ff
    for (int i = 1; i != max_iter_count;)
    {
        table._iteration = i;
        ASSERT(ctxt.iteration() == i);

<<<<<<< HEAD
        if constexpr(FULL_WINDOW_RESET)
            ctxt.set_search_window(score, std::exchange(reset_window, false));
        else
            ctxt.set_search_window(score, false);
=======
        ctxt.set_search_window(score);
>>>>>>> ca13b8ff

        ctxt.reinitialize();

        {   /* SMP scope start */
            SMPTasks tasks(ctxt, table, score);
            const auto iter_score = search_iteration(ctxt, table, score);

            if (ctxt.is_cancelled() && !ctxt.is_window_reset())
                break;

            score = iter_score; /* retain the score for completed iterations */

            if (ctxt.is_window_reset())
            {
            #if 0
                std::cout << "WINDOW RESET(" << i << "): " << score << " (";
                std::cout << table._w_alpha << ", " << table._w_beta << ")\n";
            #endif

<<<<<<< HEAD
                if constexpr(FULL_WINDOW_RESET)
                    reset_window = true;
=======
                ctxt.cancel();
                table._reset_window = false;
>>>>>>> ca13b8ff

                continue;
            }

        }   /* SMP scope end */

        ASSERT(ctxt.iteration() == ctxt._max_depth);

        /* post iteration results to Cython */
        if (Context::_on_iter)
            cython_wrapper::call(Context::_on_iter, Context::_engine, &ctxt, score);

        ++i;
    }

    return score;
}


/*
 * Shift PV and killer moves tables by two.
 * Should be called at the beginning of each new search.
 */
void TranspositionTable::shift()
{
    if (_pv.size() >= 2)
    {
        std::rotate(_pv.begin(), _pv.begin() + 2, _pv.end());
        _pv.resize(_pv.size() - 2);
    }

    shift_left_2(_killer_moves.begin(), _killer_moves.end());
    shift_left_2(_plyHistory.begin(), _plyHistory.end());

    log_pv(*this, "shift");
}<|MERGE_RESOLUTION|>--- conflicted
+++ resolved
@@ -267,19 +267,11 @@
 
 const score_t* TranspositionTable::lookup(Context& ctxt)
 {
-<<<<<<< HEAD
-    /* expect repetitions to be dealt with before calling into this function */
-    ASSERT(ctxt.is_repeated() <= 0);
-
-    if (ctxt._excluded)
-        return nullptr;
-=======
     if (ctxt._ply == 0 || ctxt._excluded)
         return nullptr;
 
     /* expect repetitions to be dealt with before calling into this function */
     ASSERT(!ctxt.is_repeated());
->>>>>>> ca13b8ff
 
     if (const auto p = _table->lookup<Acquire::Read>(ctxt.state()))
     {
@@ -470,12 +462,8 @@
 
         move = p->_hash_move;
     }
-<<<<<<< HEAD
-    if (state.is_checkmate())
-=======
 
     if (abs(root._score) < MATE_HIGH && state.is_checkmate())
->>>>>>> ca13b8ff
     {
         /* The parity of the PV length tells which side is winning. */
         /* Subtract one for the move that lead to the root position */
@@ -821,25 +809,16 @@
 
                     const auto val = futility - next_ctxt->evaluate_material();
 
-<<<<<<< HEAD
-                        if ((val < ctxt._alpha || val < ctxt._score) && next_ctxt->can_prune())
-                        {
-                            update_pruned(ctxt, *next_ctxt, table._futility_prune_count);
-                            continue;
-                        }
-=======
                     if ((val < ctxt._alpha || val < ctxt._score) && next_ctxt->can_prune())
                     {
                         update_pruned(ctxt, *next_ctxt, table._futility_prune_count);
                         continue;
->>>>>>> ca13b8ff
                     }
                 }
 
                 /*
                  * Do not extend at root, or if already deeper than twice the depth at root
                  */
-<<<<<<< HEAD
 
                 if (ctxt._ply != 0 && ctxt._ply < root_depth * 2)
                 {
@@ -865,33 +844,6 @@
 
                         auto s_beta = std::max(ctxt._tt_entry._value - ctxt.singular_margin(), SCORE_MIN + 1);
 
-=======
-
-                if (ctxt._ply != 0 && ctxt._ply < root_depth * 2)
-                {
-                #if SINGULAR_EXTENSION
-                   /*
-                    * https://www.chessprogramming.org/Singular_Extensions
-                    *
-                    * Implementation adapted from idea in SF:
-                    * Check if the move matches a lower-bound TT entry (beta cutoff);
-                    * if it does, search with reduced depth; if the result of the search
-                    * does not beat beta, it means the move is singular (the only cutoff
-                    * in the current position).
-                    */
-                    if (!next_ctxt->is_singleton()
-                        && ctxt.depth() >= 7
-                        && ctxt._tt_entry.is_lower()
-                        && abs(ctxt._tt_entry._value) < MATE_HIGH
-                        && next_ctxt->_move == ctxt._tt_entry._hash_move
-                        && ctxt._tt_entry._depth >= ctxt.depth() - 3)
-                    {
-                        ASSERT(!ctxt._excluded);
-                        ASSERT(ctxt._tt_entry.is_valid());
-
-                        auto s_beta = std::max(ctxt._tt_entry._value - ctxt.singular_margin(), SCORE_MIN + 1);
-
->>>>>>> ca13b8ff
                         /*
                          * Hack: use ply + 2 for the singular search to avoid clobbering
                          * _move_maker's _moves / _states stacks for the current context.
@@ -909,12 +861,6 @@
 
                         const auto value = negamax(*s_ctxt, table);
 
-<<<<<<< HEAD
-                        if (ctxt.is_cancelled())
-                            break;
-
-=======
->>>>>>> ca13b8ff
                         if (value < s_beta && value > SCORE_MIN)
                         {
                             next_ctxt->_extension += ONE_PLY;
@@ -1088,11 +1034,7 @@
                 && ctxt.evaluate() < table._w_alpha)
             {
                 ASSERT(!next_ctxt->is_null_move());
-<<<<<<< HEAD
-                ctxt.reset_window();
-=======
                 table._reset_window = true;
->>>>>>> ca13b8ff
 
                 return move_score;
             }
@@ -1397,24 +1339,12 @@
     score_t score = 0;
     max_iter_count = std::min(PLY_MAX, max_iter_count);
 
-<<<<<<< HEAD
-    bool reset_window = false;
-
-=======
->>>>>>> ca13b8ff
     for (int i = 1; i != max_iter_count;)
     {
         table._iteration = i;
         ASSERT(ctxt.iteration() == i);
 
-<<<<<<< HEAD
-        if constexpr(FULL_WINDOW_RESET)
-            ctxt.set_search_window(score, std::exchange(reset_window, false));
-        else
-            ctxt.set_search_window(score, false);
-=======
         ctxt.set_search_window(score);
->>>>>>> ca13b8ff
 
         ctxt.reinitialize();
 
@@ -1434,13 +1364,8 @@
                 std::cout << table._w_alpha << ", " << table._w_beta << ")\n";
             #endif
 
-<<<<<<< HEAD
-                if constexpr(FULL_WINDOW_RESET)
-                    reset_window = true;
-=======
                 ctxt.cancel();
                 table._reset_window = false;
->>>>>>> ca13b8ff
 
                 continue;
             }
