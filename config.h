/*
 * Sturddle Chess Engine (C) 2022 Cristi Vlasceanu
 * --------------------------------------------------------------------------
 * This program is free software: you can redistribute it and/or modify
 * it under the terms of the GNU General Public License as published by
 * the Free Software Foundation, either version 3 of the License, or
 * (at your option) any later version.
 *
 * This program is distributed in the hope that it will be useful,
 * but WITHOUT ANY WARRANTY; without even the implied warranty of
 * MERCHANTABILITY or FITNESS FOR A PARTICULAR PURPOSE.  See the
 * GNU General Public License for more details.
 *
 * You should have received a copy of the GNU General Public License
 * along with this program.  If not, see <http://www.gnu.org/licenses/>.
 * --------------------------------------------------------------------------
 * Third-party files included in this project are subject to copyright
 * and licensed as stated in their respective header notes.
 *--------------------------------------------------------------------------
 */
#if defined(CONFIG_IMPL)
#include <map>
#include <string>
#include <thread>

struct Config
{
    struct Param
    {
        int* const  _val = nullptr;
        const int   _min = 0;
        const int   _max = 0;
        std::string _group;
    };

    using Namespace = std::map<std::string, Param>;

    static Namespace _namespace;
    static std::string _group;

    /* Register parameter names with Config::_namespace */
    Config(const char* n, int* v, int v_min, int v_max)
    {
        _namespace.emplace(n, Config::Param{ v, v_min, v_max, Config::_group });
    }

    struct Group
    {
        Group(const char* group) { _group.assign(group); }
        ~Group() { _group.clear(); }
    };
};

std::string Config::_group;
#define GROUP(x) Config::Group __##x(_TOSTR(x));

Config::Namespace Config::_namespace = {
#if MOBILITY_TUNING_ENABLED
    /* Piece mobility coefficients */
    { "MOBILITY_PAWN", Config::Param{ &chess::MOBILITY[chess::PieceType::PAWN], 0, 50, "Eval" } },
    { "MOBILITY_KNIGHT", Config::Param{ &chess::MOBILITY[chess::PieceType::KNIGHT], 0, 50, "Eval" } },
    { "MOBILITY_BISHOP", Config::Param{ &chess::MOBILITY[chess::PieceType::BISHOP], 0, 50, "Eval" } },
    { "MOBILITY_ROOK", Config::Param{ &chess::MOBILITY[chess::PieceType::ROOK], 0, 50, "Eval" } },
    { "MOBILITY_QUEEN", Config::Param{ &chess::MOBILITY[chess::PieceType::QUEEN], 0, 50, "Eval" } },
    { "MOBILITY_KING", Config::Param{ &chess::MOBILITY[chess::PieceType::KING], 0, 50, "Eval" } },
#endif /* MOBILITY_TUNING_ENABLED */
};

#else

  #define GROUP(x)

#endif /* !CONFIG_IMPL */

/*
 * Runtime params that are always visible (regardless of TUNING_ENABLED).
 */
#if !defined(CONFIG_IMPL)
  #define DECLARE_ALIAS(n, a, v, v_min, v_max) extern int n;
#else
  #define DECLARE_ALIAS(n, a, v, v_min, v_max) int n(v); Config p_##n(_TOSTR(a), &n, v_min, v_max);
#endif /* CONFIG_IMPL */

#define DECLARE_CONST(n, v, v_min, v_max) static constexpr int n = v;
#define DECLARE_PARAM(n, v, v_min, v_max) DECLARE_ALIAS(n, n, v, v_min, v_max)

#if TUNING_ENABLED
  #define DECLARE_VALUE(n, v, v_min, v_max) DECLARE_PARAM(n, v, v_min, v_max)
#else
 /*
  * tuning disabled: params become compile-time constants
  */
  #define DECLARE_VALUE DECLARE_CONST

#endif /* TUNING_ENABLED */


#if SMP && defined(CONFIG_IMPL)
    static auto THREAD_MAX = std::thread::hardware_concurrency();
#else
    static constexpr int THREAD_MAX = 1;
#endif

static constexpr int HASH_MIN = 16; /* MB */

/* Min-max range is useful when exposing params via UCI (see sturddle.py) */
/****************************************************************************
 *              NAME                                VALUE  MIN      MAX
 ****************************************************************************/

GROUP(Settings)
DECLARE_VALUE(  ASPIRATION_WINDOW,                    1,    0,       1)
DECLARE_CONST(  DEBUG_CAPTURES,                       0,    0,       1)
DECLARE_PARAM(  EVAL_FUZZ,                            0,    0,     100)
DECLARE_CONST(  FIFTY_MOVES_RULE,                     1,    0,       1)
DECLARE_CONST(  FULL_WINDOW_RESET,                    0,    0,       1)
DECLARE_VALUE(  FUTILITY_PRUNING,                     1,    0,       1)
DECLARE_VALUE(  MANAGE_TIME,                          1,    0,       1)
DECLARE_VALUE(  MULTICUT,                             1,    0,       1)
DECLARE_ALIAS(  SMP_CORES, Threads,                   1,    1, THREAD_MAX)
DECLARE_CONST(  STATIC_EXCHANGES,                     0,    0,       1)

GROUP(Search)
DECLARE_VALUE(  DOUBLE_EXT_MARGIN,                  410,    0,    1000)
DECLARE_VALUE(  DOUBLE_EXT_MAX,                       6,    0,     100)
DECLARE_VALUE(  IMPROVEMENT_EXT_DIV,                 33,    1,     200)
DECLARE_VALUE(  LMP_BASE,                             2,    2,     100)
DECLARE_VALUE(  LATE_MOVE_REDUCTION_COUNT,            4,    0,     100)
DECLARE_VALUE(  NULL_MOVE_DEPTH_WEIGHT,              90,    0,     100)
DECLARE_VALUE(  NULL_MOVE_DEPTH_DIV,                  3,    1,     100)
DECLARE_VALUE(  NULL_MOVE_DIV,                      654,    1,    1000)
DECLARE_VALUE(  NULL_MOVE_REDUCTION,                  4,    0,     100)
DECLARE_VALUE(  NULL_MOVE_IMPROVEMENT_DIV,           47,    1,     100)
DECLARE_VALUE(  NULL_MOVE_MARGIN,                   720,    0,    1000)
DECLARE_VALUE(  NULL_MOVE_MIN_VERIFICATION_DEPTH,    14,    0,     100)
DECLARE_VALUE(  SINGULAR_MARGIN,                      6,    0,     100)

GROUP(MoveOrdering)
DECLARE_VALUE(  COUNTER_MOVE_BONUS,                3412,    0,    5000)
DECLARE_VALUE(  COUNTER_MOVE_MIN_DEPTH,               3,    0,      20)
DECLARE_VALUE(  HISTORY_COUNT_HIGH,                8915,    1,   20000)
DECLARE_VALUE(  HISTORY_FAIL_LOW_MARGIN,            918,    0,    2000)
DECLARE_VALUE(  HISTORY_FAIL_LOW_PENALTY,            62,    0,     100)
DECLARE_VALUE(  HISTORY_HIGH,                        60,    0,     100)
DECLARE_VALUE(  HISTORY_LOW,                         30,    0, HISTORY_HIGH)
DECLARE_VALUE(  HISTORY_MIN_DEPTH,                   11,    0,     100)

GROUP(Eval)
DECLARE_VALUE(  BISHOP_PAIR,                         68,    0,     100)
DECLARE_VALUE(  CASTLING_RIGHTS_BONUS,              108,    0,     300)
DECLARE_VALUE(  CHECK_BONUS,                         50,    0,     100)
DECLARE_VALUE(  CENTER_ATTACKS,                      98,    0,     150)
DECLARE_VALUE(  CENTER_OCCUPANCY,                    27,    0,     150)
DECLARE_VALUE(  KING_ATTACK_DIV,                     28,    1,     100)
DECLARE_VALUE(  KING_OUT_PENALTY,                  -150, -500,       0)
DECLARE_VALUE(  PAWN_SHIELD,                         22,    0,     100)
<<<<<<< HEAD
DECLARE_VALUE(  QUEEN_EXCHANGE_PENALTY,             -31, -100,       0)
=======
DECLARE_VALUE(  MATERIAL_IMBALANCE,                -256, -500,       0)
>>>>>>> ca13b8ff
DECLARE_VALUE(  REDUNDANT_ROOK,                    -119, -500,       0)
DECLARE_VALUE(  TACTICAL_LOW_DEPTH,                  11,    0,     100)

DECLARE_VALUE(  ENDGAME_CONNECTED_ROOKS,             13,    0,     100)
DECLARE_VALUE(  ENDGAME_KING_QUADRANT,                0,    0,     100)
DECLARE_VALUE(  ENDGAME_DOUBLED_PAWNS,              -24, -100,       0)
DECLARE_VALUE(  ENDGAME_ISOLATED_PAWNS,             -15, -100,       0)
DECLARE_VALUE(  ENDGAME_PASSED_FORMATION,            73,    0,     100)
DECLARE_VALUE(  ENDGAME_PAWN_CHAIN,                   0,    0,     100)
DECLARE_VALUE(  ENDGAME_PAWN_MAJORITY,               13,    0,     100)
DECLARE_VALUE(  ENDGAME_THREATS,                      7,    0,     100)
DECLARE_VALUE(  ENDGAME_UNBLOCKED_PASSED_6,         145,    0,     250)
DECLARE_VALUE(  ENDGAME_UNBLOCKED_PASSED_7,         295,    0,     500)

DECLARE_VALUE(  MIDGAME_CONNECTED_ROOKS,             25,    0,     100)
DECLARE_VALUE(  MIDGAME_KING_QUADRANT,               14,    0,     100)
DECLARE_VALUE(  MIDGAME_DOUBLED_PAWNS,              -20, -100,       0)
DECLARE_VALUE(  MIDGAME_ISOLATED_PAWNS,             -17, -100,       0)
DECLARE_VALUE(  MIDGAME_HALF_OPEN_FILE,              26,    0,     100)
DECLARE_VALUE(  MIDGAME_OPEN_FILE,                   23,    0,     100)
DECLARE_VALUE(  MIDGAME_PASSED_FORMATION,            18,    0,     100)
DECLARE_VALUE(  MIDGAME_PAWN_CHAIN,                  21,    0,     100)
DECLARE_VALUE(  MIDGAME_PAWN_MAJORITY,               14,    0,     100)
DECLARE_VALUE(  MIDGAME_THREATS,                      6,    0,     100)
DECLARE_VALUE(  MIDGAME_UNBLOCKED_PASSED_6,         135,    0,     250)
DECLARE_VALUE(  MIDGAME_UNBLOCKED_PASSED_7,         215,    0,     250)

#undef DECLARE_ALIAS
#undef DECLARE_PARAM
#undef DECLARE_VALUE
#undef GROUP<|MERGE_RESOLUTION|>--- conflicted
+++ resolved
@@ -154,11 +154,7 @@
 DECLARE_VALUE(  KING_ATTACK_DIV,                     28,    1,     100)
 DECLARE_VALUE(  KING_OUT_PENALTY,                  -150, -500,       0)
 DECLARE_VALUE(  PAWN_SHIELD,                         22,    0,     100)
-<<<<<<< HEAD
-DECLARE_VALUE(  QUEEN_EXCHANGE_PENALTY,             -31, -100,       0)
-=======
 DECLARE_VALUE(  MATERIAL_IMBALANCE,                -256, -500,       0)
->>>>>>> ca13b8ff
 DECLARE_VALUE(  REDUNDANT_ROOK,                    -119, -500,       0)
 DECLARE_VALUE(  TACTICAL_LOW_DEPTH,                  11,    0,     100)
 
