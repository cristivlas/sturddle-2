/*
 * Sturddle Chess Engine (C) 2022 Cristi Vlasceanu
 * --------------------------------------------------------------------------
 * This program is free software: you can redistribute it and/or modify
 * it under the terms of the GNU General Public License as published by
 * the Free Software Foundation, either version 3 of the License, or
 * (at your option) any later version.
 *
 * This program is distributed in the hope that it will be useful,
 * but WITHOUT ANY WARRANTY; without even the implied warranty of
 * MERCHANTABILITY or FITNESS FOR A PARTICULAR PURPOSE.  See the
 * GNU General Public License for more details.
 *
 * You should have received a copy of the GNU General Public License
 * along with this program.  If not, see <http://www.gnu.org/licenses/>.
 * --------------------------------------------------------------------------
 * Third-party files included in this project are subject to copyright
 * and licensed as stated in their respective header notes.
 *--------------------------------------------------------------------------
 */
#pragma once
/*
 * Constants, compile-time configuration, misc. helpers.
 */
#include <atomic>
#include <iostream>
#include <stdexcept>


#if defined(_MSC_VER)
  #pragma warning(disable:4244)
  #define _USE_MATH_DEFINES
  #define HAVE_INT128 false
#else
  #define HAVE_INT128 (INTPTR_MAX == INT64_MAX)
#endif /* Microsoft */

#if !defined(_DEBUG)
#if _MSC_VER
  #define INLINE __forceinline
#elif __GNUC__
  #define INLINE __attribute__((always_inline)) inline
#endif
#else
  #define INLINE inline
#endif

#include <cmath>

using score_t = int32_t;


// ---------------------------------------------------------------------
// Configuration
// ---------------------------------------------------------------------

#define ADAPTIVE_NULL_MOVE                  true

#define CACHE_HEURISTIC_CUTOFFS             true

/*
 * Count valid moves made as nodes if true, otherwise use effectively
 * searched nodes (not including TT pruned, FP and late-move pruned).
 */
#define COUNT_VALID_MOVES_AS_NODES          true

<<<<<<< HEAD
=======

>>>>>>> ca13b8ff
/* NOTE: this setting has no effect when using SEE */
#define EXCHANGES_DETECT_CHECKMATE          false

/* Collect extra stats for troubleshooting */
#define EXTRA_STATS                         false

#define KILLER_MOVE_HEURISTIC               true

#if !defined(LOW_MEMORY_PROFILE) && (__arm__ || __aarch64__)
  /* lower memory requirements for mobile */
  #define LOW_MEMORY_PROFILE                true
#endif /* LOW_MEMORY_PROFILE */

#define MTDF_CSTAR_BISECT                   true

#define MTDF_REORDER_MOVES                  true

#define REVERSE_FUTILITY_PRUNING            true

/* Use in SEE heuristic. -1 disables pin awareness */
#define SEE_PIN_AWARENESS_DEPTH             -1

/*
 * https://www.chessprogramming.org/Singular_Extensions
 */
#define SINGULAR_EXTENSION                  true

#define SMP                                 true

#if SMP
  #if __GNUC__
    /* For visibility("hidden"), see:
     * https://maskray.me/blog/2021-02-14-all-about-thread-local-storage
     */
    #define THREAD_LOCAL __attribute__((visibility("hidden"))) thread_local
  #else
    #define THREAD_LOCAL thread_local
  #endif
  using count_t = std::atomic<size_t>;
#else
  #define THREAD_LOCAL
  using count_t = size_t;
#endif /* !SMP */


/* NOTE: the hash table size (in MB) can be changed at runtime with set_param() */
#if LOW_MEMORY_PROFILE
  /* https://planetmath.org/goodhashtableprimes */
  constexpr size_t TRANSPOSITION_TABLE_SLOTS = 3145739;
#else
  constexpr size_t TRANSPOSITION_TABLE_SLOTS = 16 * 1024 * 1024;
#endif /* LOW_MEMORY_PROFILE */

#if !defined(MOBILITY_TUNING_ENABLED)
  #define MOBILITY_TUNING_ENABLED           false
#endif

/*
 * When TUNING_ENABLED is true, values introduced by DECLARE_VALUE in config.h
 * become visible to Python scripts (via set_param, get_params, get_param_info)
 * and can be tweaked at runtime.
 */
#if !defined(TUNING_ENABLED)
  #define TUNING_ENABLED                    false
#endif

/* if false, use piece-type/to-square tables */
#define USE_BUTTERFLY_TABLES                false

/*
 * Use this magic_bits implementation instead of attacks.h:
 * https://github.com/goutham/magic-bits
 */
#define USE_MAGIC_BITS                      true


/*
 * Number of processed nodes after which the search code checks
 * how much time it has left, and calls optional user-defined
 * callback.
 */
#ifndef CALLBACK_PERIOD
  #define CALLBACK_PERIOD                   4096
#endif


constexpr int ENDGAME_PIECE_COUNT           = 12;

/* https://www.chessprogramming.org/Multi-Cut */
constexpr int MULTICUT_M                    = 6;
constexpr int MULTICUT_C                    = 3;


namespace search
{
    /*
     * https://www.chessprogramming.org/Move_Ordering#Typical_move_ordering
     */
    enum MoveOrder : int8_t
    {
        UNDEFINED = 0,
        PREV_ITER = 1,
        HASH_MOVES = 2,
        PROMOTIONS = 3,
        LAST_MOVED_CAPTURE = 4,
        WINNING_CAPTURES = 5,
        EQUAL_CAPTURES = 6,
        KILLER_MOVES = 7,
        LOSING_CAPTURES = 8,
        HISTORY_COUNTERS = 9,
        TACTICAL_MOVES = 10, /* pushed pawns, checks, etc. */
        LATE_MOVES = 11, /* all other legal moves not covered above */
        UNORDERED_MOVES = 12,
        PRUNED_MOVES = 13,
        QUIET_MOVES = 14,
        ILLEGAL_MOVES = 15,
    };
}


enum class LogLevel : int
{
    DEBUG = 1,
    INFO = 2,
    WARN = 3,
    ERROR = 4
};


template<typename T> struct Hasher
{
    constexpr std::size_t operator()(const T& key) const
    {
        return key.hash();
    }
};


// ---------------------------------------------------------------------
// ASSERT
// ---------------------------------------------------------------------
#define _STR(x) #x
#define _TOSTR(x) _STR(x)

#define ASSERT_ALWAYS(e) assert_expr((e), __FILE__ ":" _TOSTR(__LINE__) " " _STR(e))
#define ASSERT_MESSAGE(e, m) assert_expr((e), __FILE__ ":" _TOSTR(__LINE__) " " + m)

#if NO_ASSERT
 #define ASSERT(e)
#else
 #define ASSERT(e) ASSERT_ALWAYS(e)
#endif

template <typename T, typename S> static inline constexpr void assert_expr(T&& expr, S what)
{
    while (!expr)
    {
    #if !defined(NDEBUG) || defined(_DEBUG)
        abort();
    #else
        throw std::logic_error(what);
    #endif
    }
}<|MERGE_RESOLUTION|>--- conflicted
+++ resolved
@@ -64,10 +64,7 @@
  */
 #define COUNT_VALID_MOVES_AS_NODES          true
 
-<<<<<<< HEAD
-=======
-
->>>>>>> ca13b8ff
+
 /* NOTE: this setting has no effect when using SEE */
 #define EXCHANGES_DETECT_CHECKMATE          false
 
