--- conflicted
+++ resolved
@@ -351,10 +351,6 @@
         State               _statebuf;
         bool                _leftmost = false;
         mutable int         _repetitions = -1;
-<<<<<<< HEAD
-        BaseMove            _counter_move;
-=======
->>>>>>> 9b9d27b7
         MoveMaker           _move_maker;
 
         TranspositionTable* _tt = nullptr;
@@ -1096,11 +1092,7 @@
              */
             auto capture_gain = move._state->capture_value;
 
-<<<<<<< HEAD
-            const auto other = eval_exchanges<true>(move);
-=======
             auto other = chess::WEIGHT[ctxt.state().piece_type_at(move.from_square())];
->>>>>>> 9b9d27b7
 
             /* skip exchange evaluation if the capturer is worth less than the captured */
 
