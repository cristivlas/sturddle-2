--- conflicted
+++ resolved
@@ -317,8 +317,6 @@
     }
 
 
-<<<<<<< HEAD
-=======
     score_t Context::evaluate()
     {
         ASSERT(_fifty < 100);
@@ -335,7 +333,6 @@
     }
 
 
->>>>>>> ca13b8ff
     /*
      * Called when there are no more moves available (endgame reached or
      * qsearch has examined all non-quiet moves in the current position).
@@ -839,15 +836,7 @@
     }
 
 
-<<<<<<< HEAD
-    /*
-     * If the difference in material is with a pawn or less, favor
-     * the side with two minor pieces over the side with extra rook.
-     */
-    static INLINE int eval_redundant_rook(const State& state, int pcs, score_t mat_eval)
-=======
     static INLINE int eval_material_imbalance(const State& state, int pcs)
->>>>>>> ca13b8ff
     {
         if ((state.rooks | state.queens) == 0)
         {
@@ -988,13 +977,7 @@
 
             chain = defenders;
 
-<<<<<<< HEAD
-            for_each_square(defenders, [&](Square square) {
-                chain |= pawn_chain(state, color, square, cache);
-            });
-=======
             score += popcount(state.attacker_pieces_mask(color, pawn, state.occupied()));
->>>>>>> ca13b8ff
         }
         return chain;
     }
@@ -1132,17 +1115,10 @@
                 for (const auto& bb_file : BB_FILES)
                 {
                     auto n = popcount(own_pawns & bb_file);
-<<<<<<< HEAD
-                    doubled_pawn_count += sign * (n > 1) * (n - 1);
-                }
-                diff += sign * popcount(own_pawns);
-                isolated_pawn_count += sign * state.count_isolated_pawns(color);
-=======
                     doubled += sign * (n > 1) * (n - 1);
                 }
                 diff += sign * popcount(own_pawns);
                 isolated += sign * state.count_isolated_pawns(color);
->>>>>>> ca13b8ff
             }
         }
 
@@ -1198,15 +1174,11 @@
 
         eval += eval_center(state, piece_count);
 
-<<<<<<< HEAD
-        eval += eval_redundant_rook(state, piece_count, mat_eval);
-=======
         if (abs(mat_eval) < WEIGHT[PAWN])
         {
             eval += eval_material_imbalance(state, piece_count);
             eval += eval_redundant_rook(state, piece_count);
         }
->>>>>>> ca13b8ff
 
         eval += eval_open_files(state, piece_count);
 
@@ -1397,13 +1369,6 @@
         ASSERT(iteration());
         ASSERT(_retry_above_alpha == RETRY::None);
 
-<<<<<<< HEAD
-    #if 0 /* do not clear, carry over _best_move to next iteration */
-        _best_move = Move();
-    #endif
-
-=======
->>>>>>> ca13b8ff
         _cancel = false;
         _can_prune = -1;
 
@@ -1431,29 +1396,7 @@
     }
 
 
-<<<<<<< HEAD
-    template<std::size_t... I>
-    static constexpr std::array<int, sizeof ... (I)> window_bounds(std::index_sequence<I...>)
-    {
-        return { int(HALF_WINDOW * sqrt(I)) ... };
-    }
-
-
-    template<std::size_t... I>
-    static constexpr std::array<int, sizeof ... (I)> window_ext_bounds(std::index_sequence<I...>)
-    {
-        return { int(HALF_WINDOW * pow(I, 2)) ... };
-    }
-
-
-    static const auto wnd_bounds = window_bounds(std::make_index_sequence<PLY_MAX>{});
-    static const auto wnd_ext_bounds = window_ext_bounds(std::make_index_sequence<PLY_MAX>{});
-
-
-    void Context::set_search_window(score_t score, bool reset)
-=======
     void Context::set_search_window(score_t score)
->>>>>>> ca13b8ff
     {
         if (!ASPIRATION_WINDOW || iteration() == 1)
         {
@@ -1608,10 +1551,6 @@
     bool Context::is_leaf()
     {
         ASSERT(_fifty < 100);
-<<<<<<< HEAD
-        ASSERT(is_repeated() <= 0);
-=======
->>>>>>> ca13b8ff
 
         if (_ply == 0)
             return false;
@@ -1929,11 +1868,6 @@
      */
     void MoveMaker::order_moves(Context& ctxt, size_t start_at, score_t futility)
     {
-<<<<<<< HEAD
-        static constexpr int MAX_PHASE = 4;
-
-=======
->>>>>>> ca13b8ff
         ASSERT(_phase <= MAX_PHASE);
         ASSERT(ctxt._tt);
         ASSERT(ctxt.moves()[start_at]._group == MoveOrder::UNORDERED_MOVES);
@@ -2033,25 +1967,7 @@
                     break;
 
                 case 4:
-<<<<<<< HEAD
-                    if (!make_move(ctxt, move, futility))
-                    {
-                        break;
-                    }
-                    move._score = ctxt.history_score(move);
-
-                    if (move._score >= HISTORY_LOW
-                        /* computing forks and pins is expensive */
-                        && (move._state->has_fork(!move._state->turn)
-                            || is_direct_check(move)
-                            || move._state->is_pinned(move._state->turn)))
-                    {
-                        move._group = MoveOrder::TACTICAL_MOVES;
-                    }
-                    else
-=======
                     if (make_move<true>(ctxt, move, futility))
->>>>>>> ca13b8ff
                     {
                         move._group = MoveOrder::LATE_MOVES;
                         move._score = ctxt.history_score(move);
